/*
 * Copyright 2000-2012 JetBrains s.r.o.
 *
 * Licensed under the Apache License, Version 2.0 (the "License");
 * you may not use this file except in compliance with the License.
 * You may obtain a copy of the License at
 *
 * http://www.apache.org/licenses/LICENSE-2.0
 *
 * Unless required by applicable law or agreed to in writing, software
 * distributed under the License is distributed on an "AS IS" BASIS,
 * WITHOUT WARRANTIES OR CONDITIONS OF ANY KIND, either express or implied.
 * See the License for the specific language governing permissions and
 * limitations under the License.
 */

package jetbrains.buildServer.buildTriggers.vcs.git.tests;

import jetbrains.buildServer.ExtensionHolder;
import jetbrains.buildServer.buildTriggers.vcs.git.*;
import jetbrains.buildServer.serverSide.ServerPaths;
import jetbrains.buildServer.util.cache.ResetCacheHandler;
import jetbrains.buildServer.util.cache.ResetCacheRegister;
import jetbrains.buildServer.vcs.VcsException;
import org.eclipse.jgit.errors.NotSupportedException;
import org.eclipse.jgit.errors.TransportException;
import org.eclipse.jgit.lib.Repository;
import org.eclipse.jgit.transport.RefSpec;
import org.eclipse.jgit.transport.URIish;
import org.jetbrains.annotations.NotNull;
import org.jetbrains.annotations.Nullable;
import org.jmock.Expectations;
import org.jmock.Mockery;
import org.jmock.lib.legacy.ClassImposteriser;

import java.util.ArrayList;
import java.util.Collection;
import java.util.Collections;
import java.util.List;

public class GitSupportBuilder {

  private ServerPluginConfig myPluginConfig;
  private PluginConfigBuilder myPluginConfigBuilder;
  private ExtensionHolder myExtensionHolder;
  private ResetCacheRegister myResetCacheManager;
  private FetchCommand myFetchCommand;
  private Runnable myBeforeFetchHook;
  private ServerPaths myServerPaths;
  private RepositoryManager myRepositoryManager;
  private TransportFactory myTransportFactory;
  private MirrorManager myMirrorManager;
  private GitMapFullPath myMapFullPath;
  private List<GitServerExtension> myExtensions = new ArrayList<GitServerExtension>();

  public static GitSupportBuilder gitSupport() {
    return new GitSupportBuilder();
  }

  @NotNull
  public GitVcsSupport build() {
    if (myPluginConfigBuilder == null && myServerPaths == null && myPluginConfig == null)
      throw new IllegalStateException("Plugin config or server paths should be set");
    if (myPluginConfig == null)
      myPluginConfig = myPluginConfigBuilder != null ? myPluginConfigBuilder.build() : new PluginConfigImpl(myServerPaths);
    if (myTransportFactory == null)
      myTransportFactory = new TransportFactoryImpl(myPluginConfig);
    if (myFetchCommand == null) {
      if (myBeforeFetchHook == null) {
        myFetchCommand = new FetchCommandImpl(myPluginConfig, myTransportFactory);
      } else {
        final FetchCommand originalCommand = new FetchCommandImpl(myPluginConfig, myTransportFactory);
        myFetchCommand = new FetchCommand() {
          public void fetch(@NotNull Repository db,
                            @NotNull URIish fetchURI,
                            @NotNull Collection<RefSpec> refspecs,
                            @NotNull AuthSettings auth)
            throws NotSupportedException, TransportException, VcsException {
            myBeforeFetchHook.run();
            originalCommand.fetch(db, fetchURI, refspecs, auth);
          }
        };
      }
    }
    myMirrorManager = new MirrorManagerImpl(myPluginConfig, new HashCalculatorImpl());
    myRepositoryManager = new RepositoryManagerImpl(myPluginConfig, myMirrorManager);
    final ResetCacheRegister resetCacheManager;
    if (myResetCacheManager == null) {
      Mockery context = new Mockery();
      context.setImposteriser(ClassImposteriser.INSTANCE);
      resetCacheManager = context.mock(ResetCacheRegister.class);
      context.checking(new Expectations() {{
        allowing(resetCacheManager).registerHandler(with(any(ResetCacheHandler.class)));
      }});
    } else {
      resetCacheManager = myResetCacheManager;
    }
    myMapFullPath = new GitMapFullPath(myPluginConfig);
    GitVcsSupport git = new GitVcsSupport(myPluginConfig, resetCacheManager, myTransportFactory, myFetchCommand, myRepositoryManager, myMapFullPath);
    git.setExtensions(myExtensions);
    git.setExtensionHolder(myExtensionHolder);
    return git;
  }

  public GitSupportBuilder withPluginConfig(@NotNull PluginConfigBuilder config) {
    myPluginConfigBuilder = config;
    return this;
  }

  public GitSupportBuilder withPluginConfig(@NotNull ServerPluginConfig config) {
    myPluginConfig = config;
    return this;
  }

  public GitSupportBuilder withServerPaths(@NotNull ServerPaths paths) {
    myServerPaths = paths;
    return this;
  }

  public GitSupportBuilder withExtensionHolder(@Nullable ExtensionHolder holder) {
    myExtensionHolder = holder;
    return this;
  }

  public GitSupportBuilder withResetCacheManager(@NotNull ResetCacheRegister resetCacheManager) {
    myResetCacheManager = resetCacheManager;
    return this;
  }

  public GitSupportBuilder withFetchCommand(@NotNull FetchCommand fetchCommand) {
    myFetchCommand = fetchCommand;
    return this;
  }

<<<<<<< HEAD
  public GitSupportBuilder withExtension(@NotNull GitServerExtension extension) {
    myExtensions.add(extension);
    return this;
  }

  public GitSupportBuilder withRepositoryManager(@NotNull RepositoryManager repositoryManager) {
=======
  public GitSupportBuilder withBeforeFetchHook(@NotNull Runnable beforeFetchHook) {
    myBeforeFetchHook = beforeFetchHook;
>>>>>>> 82d80e75
    return this;
  }

  public GitSupportBuilder withTransportFactory(@NotNull TransportFactory factory) {
    myTransportFactory = factory;
    return this;
  }

  public RepositoryManager getRepositoryManager() {
    return myRepositoryManager;
  }

  public GitMapFullPath getMapFullPath() {
    return myMapFullPath;
  }
}<|MERGE_RESOLUTION|>--- conflicted
+++ resolved
@@ -132,17 +132,13 @@
     return this;
   }
 
-<<<<<<< HEAD
   public GitSupportBuilder withExtension(@NotNull GitServerExtension extension) {
     myExtensions.add(extension);
     return this;
   }
 
-  public GitSupportBuilder withRepositoryManager(@NotNull RepositoryManager repositoryManager) {
-=======
   public GitSupportBuilder withBeforeFetchHook(@NotNull Runnable beforeFetchHook) {
     myBeforeFetchHook = beforeFetchHook;
->>>>>>> 82d80e75
     return this;
   }
 
