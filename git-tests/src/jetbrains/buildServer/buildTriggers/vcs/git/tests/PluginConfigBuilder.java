--- conflicted
+++ resolved
@@ -322,15 +322,14 @@
       }
 
       @Override
-<<<<<<< HEAD
       public long getAccessTimeUpdateRateMinutes() {
         return myDelegate.getAccessTimeUpdateRateMinutes();
-=======
+      }
+
       public boolean ignoreMissingRemoteRef() {
         if (myIgnoreMissingRemoteRef != null)
           return myIgnoreMissingRemoteRef;
         return myDelegate.ignoreMissingRemoteRef();
->>>>>>> 2ecedcfd
       }
     };
   }
