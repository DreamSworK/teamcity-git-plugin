--- conflicted
+++ resolved
@@ -20,12 +20,8 @@
     <orderEntry type="library" name="TeamCity Agent" level="project" />
     <orderEntry type="library" name="TeamCity server" level="project" />
     <orderEntry type="library" name="jsch-0.1.44" level="project" />
-<<<<<<< HEAD
-    <orderEntry type="library" name="org.eclipse.jgit-1.3.0-SNAPSHOT" level="project" />
+    <orderEntry type="library" name="jgit" level="project" />
     <orderEntry type="library" name="TeamCity Vcs Api" level="project" />
     <orderEntry type="module" module-name="git-server-tc" />
-=======
-    <orderEntry type="library" name="jgit" level="project" />
->>>>>>> 140ed190
   </component>
 </module>
