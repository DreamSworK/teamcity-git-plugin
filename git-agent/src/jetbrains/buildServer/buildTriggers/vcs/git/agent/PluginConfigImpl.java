--- conflicted
+++ resolved
@@ -214,16 +214,16 @@
 
 
   @Override
-<<<<<<< HEAD
   public boolean isFetchTags() {
     String value = myBuild.getSharedConfigParameters().get(FETCH_TAGS);
     //by default tags are fetched
-=======
+    return !"false".equals(value);
+  }
+
   public boolean isCredHelperMatchesAllUrls() {
     //it looks to be safe to enable all urls matching by default because we did
     //a similar thing with ask-pass script: it provides password for any server
     String value = myBuild.getSharedConfigParameters().get("teamcity.git.credentialHelperMatchesAllUrls");
->>>>>>> e4db4384
     return !"false".equals(value);
   }
 
