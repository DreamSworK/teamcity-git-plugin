--- conflicted
+++ resolved
@@ -16,16 +16,8 @@
 
 package jetbrains.buildServer.buildTriggers.vcs.git.agent.command;
 
-<<<<<<< HEAD
 import org.eclipse.jgit.lib.Ref;
 import org.jetbrains.annotations.NotNull;
-=======
-import com.intellij.execution.configurations.GeneralCommandLine;
-import jetbrains.buildServer.ExecResult;
-import jetbrains.buildServer.buildTriggers.vcs.git.agent.AgentSettings;
-import jetbrains.buildServer.vcs.VcsException;
-import org.eclipse.jgit.lib.Ref;
->>>>>>> 4065ca4b
 
 import java.util.List;
 
@@ -34,55 +26,13 @@
  */
 public interface ShowRefCommand {
 
-<<<<<<< HEAD
   @NotNull
   ShowRefCommand setPattern(@NotNull String pattern);
-=======
-  private String myRef;
-  private boolean myShowTags = false;
->>>>>>> 4065ca4b
+
+  @NotNull
+  ShowRefCommand showTags();
 
   @NotNull
   List<Ref> call();
 
-<<<<<<< HEAD
-=======
-  public ShowRefCommand(AgentSettings settings, String bareRepositoryPath) {
-    super(settings, bareRepositoryPath);
-  }
-
-  public void setRef(String ref) {
-    myRef = ref;
-  }
-
-  public void showTags() {
-    myShowTags = true;
-  }
-
-  public List<Ref> execute() {
-    GeneralCommandLine cmd = createCommandLine();
-    cmd.addParameter("show-ref");
-    if (myRef != null)
-      cmd.addParameters(myRef);
-    if (myShowTags)
-      cmd.addParameter("--tags");
-    try {
-      ExecResult result = runCommand(cmd);
-      return parse(result.getStdout());
-    } catch (VcsException e) {
-      return Collections.emptyList();
-    }
-  }
-
-
-  private List<Ref> parse(String str) {
-    List<Ref> result = new ArrayList<Ref>();
-    for (String line : str.split("\n")) {
-      String commit = line.substring(0, 40);
-      String ref = line.substring(41, line.length());
-      result.add(new RefImpl(ref, commit));
-    }
-    return result;
-  }
->>>>>>> 4065ca4b
 }