/*
 * Copyright 2000-2014 JetBrains s.r.o.
 *
 * Licensed under the Apache License, Version 2.0 (the "License");
 * you may not use this file except in compliance with the License.
 * You may obtain a copy of the License at
 *
 * http://www.apache.org/licenses/LICENSE-2.0
 *
 * Unless required by applicable law or agreed to in writing, software
 * distributed under the License is distributed on an "AS IS" BASIS,
 * WITHOUT WARRANTIES OR CONDITIONS OF ANY KIND, either express or implied.
 * See the License for the specific language governing permissions and
 * limitations under the License.
 */

package jetbrains.buildServer.buildTriggers.vcs.git.agent;

import jetbrains.buildServer.buildTriggers.vcs.git.GitVcsRoot;
import jetbrains.buildServer.buildTriggers.vcs.git.PluginConfig;
import org.jetbrains.annotations.NotNull;

/**
 * @author dmitry.neverov
 */
public interface AgentPluginConfig extends PluginConfig {

  boolean isUseNativeSSH();

  boolean isUseLocalMirrors(@NotNull GitVcsRoot root);

  boolean isUseAlternates(@NotNull GitVcsRoot root);

  boolean isUseShallowClone();

  boolean isDeleteTempFiles();

  boolean isFetchAllHeads();

  boolean isUseMainRepoUserForSubmodules();

  @NotNull
  GitVersion getGitVersion();

  @NotNull
  public GitExec getGitExec();

  int getCheckoutIdleTimeoutSeconds();

  boolean isUpdateSubmoduleOriginUrl();

  boolean isUseSparseCheckout();

  boolean isRunGitWithBuildEnv();

  boolean isFailOnCleanCheckout();

<<<<<<< HEAD
  boolean isFetchTags();
=======
  boolean isCredHelperMatchesAllUrls();
>>>>>>> e4db4384
}<|MERGE_RESOLUTION|>--- conflicted
+++ resolved
@@ -55,9 +55,7 @@
 
   boolean isFailOnCleanCheckout();
 
-<<<<<<< HEAD
   boolean isFetchTags();
-=======
+
   boolean isCredHelperMatchesAllUrls();
->>>>>>> e4db4384
 }