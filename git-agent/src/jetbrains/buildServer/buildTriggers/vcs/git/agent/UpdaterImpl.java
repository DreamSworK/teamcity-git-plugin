/*
 * Copyright 2000-2014 JetBrains s.r.o.
 *
 * Licensed under the Apache License, Version 2.0 (the "License");
 * you may not use this file except in compliance with the License.
 * You may obtain a copy of the License at
 *
 * http://www.apache.org/licenses/LICENSE-2.0
 *
 * Unless required by applicable law or agreed to in writing, software
 * distributed under the License is distributed on an "AS IS" BASIS,
 * WITHOUT WARRANTIES OR CONDITIONS OF ANY KIND, either express or implied.
 * See the License for the specific language governing permissions and
 * limitations under the License.
 */

package jetbrains.buildServer.buildTriggers.vcs.git.agent;

import com.intellij.openapi.util.Trinity;
import jetbrains.buildServer.agent.AgentRunningBuild;
import jetbrains.buildServer.agent.BuildDirectoryCleanerCallback;
import jetbrains.buildServer.agent.BuildProgressLogger;
import jetbrains.buildServer.agent.SmartDirectoryCleaner;
import jetbrains.buildServer.buildTriggers.vcs.git.*;
import jetbrains.buildServer.buildTriggers.vcs.git.agent.command.*;
import jetbrains.buildServer.buildTriggers.vcs.git.agent.command.impl.RefImpl;
import jetbrains.buildServer.buildTriggers.vcs.git.agent.errors.GitExecTimeout;
import jetbrains.buildServer.buildTriggers.vcs.git.agent.errors.GitIndexCorruptedException;
import jetbrains.buildServer.log.Loggers;
import jetbrains.buildServer.util.FileUtil;
import jetbrains.buildServer.vcs.*;
import org.apache.log4j.Logger;
import org.eclipse.jgit.errors.ConfigInvalidException;
import org.eclipse.jgit.lib.*;
import org.eclipse.jgit.lib.Constants;
import org.eclipse.jgit.transport.URIish;
import org.jetbrains.annotations.NotNull;
import org.jetbrains.annotations.Nullable;

import java.io.File;
import java.io.FileFilter;
import java.io.IOException;
import java.net.URISyntaxException;
import java.util.Collection;
import java.util.HashSet;
import java.util.Map;
import java.util.Set;
import java.util.regex.Matcher;

import static com.intellij.openapi.util.text.StringUtil.isEmpty;
import static jetbrains.buildServer.buildTriggers.vcs.git.GitUtils.*;

public class UpdaterImpl implements Updater {

  private final static Logger LOG = Logger.getLogger(UpdaterImpl.class);
  /** Git version which supports --progress option in the fetch command */
  private final static GitVersion GIT_WITH_PROGRESS_VERSION = new GitVersion(1, 7, 1, 0);
  //--force option in git submodule update introduced in 1.7.6
  private final static GitVersion GIT_WITH_FORCE_SUBMODULE_UPDATE = new GitVersion(1, 7, 6);
  public final static GitVersion GIT_WITH_SPARSE_CHECKOUT = new GitVersion(1, 7, 4);
<<<<<<< HEAD
  public final static GitVersion BROKEN_SPARSE_CHECKOUT = new GitVersion(2, 7, 0);
=======
  public final static GitVersion EMPTY_CONFIG_VALUE = new GitVersion(2, 1, 1); // version supporting -c foo.bar= with no value
>>>>>>> 5812fd6a
  private static final int SILENT_TIMEOUT = 24 * 60 * 60; //24 hours

  protected final FS myFS;
  private final SmartDirectoryCleaner myDirectoryCleaner;
  private final BuildProgressLogger myLogger;
  protected final AgentPluginConfig myPluginConfig;
  protected final GitFactory myGitFactory;
  protected final File myTargetDirectory;
  protected final String myRevision;
  protected final AgentGitVcsRoot myRoot;
  protected final String myFullBranchName;
  protected final AgentRunningBuild myBuild;
  private final CheckoutRules myRules;
  private final CheckoutMode myCheckoutMode;
  protected final MirrorManager myMirrorManager;

  public UpdaterImpl(@NotNull FS fs,
                     @NotNull AgentPluginConfig pluginConfig,
                     @NotNull MirrorManager mirrorManager,
                     @NotNull SmartDirectoryCleaner directoryCleaner,
                     @NotNull GitFactory gitFactory,
                     @NotNull AgentRunningBuild build,
                     @NotNull VcsRoot root,
                     @NotNull String version,
                     @NotNull File targetDir,
                     @NotNull CheckoutRules rules,
                     @NotNull CheckoutMode checkoutMode) throws VcsException {
    myFS = fs;
    myPluginConfig = pluginConfig;
    myDirectoryCleaner = directoryCleaner;
    myGitFactory = gitFactory;
    myBuild = build;
    myLogger = build.getBuildLogger();
    myRevision = GitUtils.versionRevision(version);
    myTargetDirectory = targetDir;
    myRoot = new AgentGitVcsRoot(mirrorManager, myTargetDirectory, root);
    myFullBranchName = getBranch();
    myRules = rules;
    myCheckoutMode = checkoutMode;
    myMirrorManager = mirrorManager;
  }


  private String getBranch() {
    String defaultBranchName = GitUtils.expandRef(myRoot.getRef());
    String rootBranchParam = GitUtils.getGitRootBranchParamName(myRoot.getOriginalRoot());
    String customBranch = myBuild.getSharedConfigParameters().get(rootBranchParam);
    return customBranch != null ? customBranch : defaultBranchName;
  }


  public void update() throws VcsException {
    myLogger.message("Git version: " + myPluginConfig.getGitVersion());
    checkAuthMethodIsSupported();
    doUpdate();
  }

  protected void doUpdate() throws VcsException {
    logStartUpdating();
    initGitRepository();
    removeRefLocks(new File(myTargetDirectory, ".git"));
    doFetch();
    updateSources();
  }

  private void logStartUpdating() {
    LOG.info("Starting update of root " + myRoot.getName() + " in " + myTargetDirectory + " to revision " + myRevision);
    LOG.debug("Updating " + myRoot.debugInfo());
  }


  /**
   * Init .git in the target dir
   * @return true if there was no fetch in the target dir before
   * @throws VcsException in teh case of any problems
   */
  private boolean initGitRepository() throws VcsException {
    boolean firstFetch = false;
    if (!new File(myTargetDirectory, ".git").exists()) {
      initDirectory();
      firstFetch = true;
    } else {
      String remoteUrl = getRemoteUrl();
      if (!remoteUrl.equals(myRoot.getRepositoryFetchURL().toString())) {
        initDirectory();
        firstFetch = true;
      } else {
        try {
          setupExistingRepository();
          configureSparseCheckout();
        } catch (Exception e) {
          LOG.warn("Do clean checkout due to errors while configure use of local mirrors", e);
          initDirectory();
          firstFetch = true;
        }
      }
    }
    return firstFetch;
  }

  protected void setupNewRepository() throws VcsException {
  }


  protected void setupExistingRepository() throws VcsException {
    removeUrlSections();
    disableAlternates();
  }


  private void updateSources() throws VcsException {
    GitFacade git = myGitFactory.create(myTargetDirectory);
    boolean branchChanged = false;
    removeIndexLock();
    if (isRegularBranch(myFullBranchName)) {
      String branchName = getShortBranchName(myFullBranchName);
      Branches branches = git.listBranches();
      if (branches.isCurrentBranch(branchName)) {
        removeIndexLock();
        try {
          reset(git).setHard(true).setRevision(myRevision).call();
          git.setUpstream(branchName, GitUtils.createRemoteRef(myFullBranchName)).call();
        } catch (GitIndexCorruptedException e) {
          File gitIndex = e.getGitIndex();
          myLogger.message("Git index '" + gitIndex.getAbsolutePath() + "' is corrupted, remove it and repeat git reset");
          FileUtil.delete(gitIndex);
          reset(git).setHard(true).setRevision(myRevision).call();
          git.setUpstream(branchName, GitUtils.createRemoteRef(myFullBranchName)).call();
        }
      } else {
        branchChanged = true;
        if (!branches.contains(branchName)) {
          git.createBranch()
            .setName(branchName)
            .setStartPoint(GitUtils.createRemoteRef(myFullBranchName))
            .setTrack(true)
            .call();
        }
        git.updateRef().setRef(myFullBranchName).setRevision(myRevision).call();
        checkout(git).setForce(true).setBranch(branchName).setTimeout(myPluginConfig.getCheckoutIdleTimeoutSeconds()).call();
      }
    } else if (isTag(myFullBranchName)) {
      String shortName = myFullBranchName.substring("refs/tags/".length());
      checkout(git).setForce(true).setBranch(shortName).setTimeout(myPluginConfig.getCheckoutIdleTimeoutSeconds()).call();
      Ref tag = getRef(myTargetDirectory, myFullBranchName);
      if (tag != null && !tag.getObjectId().name().equals(myRevision)) {
        checkout(git).setBranch(myRevision).setForce(true).setTimeout(myPluginConfig.getCheckoutIdleTimeoutSeconds()).call();
      }
      branchChanged = true;
    } else {
      checkout(git).setForce(true).setBranch(myRevision).setTimeout(myPluginConfig.getCheckoutIdleTimeoutSeconds()).call();
      branchChanged = true;
    }

    doClean(branchChanged);
    if (myRoot.isCheckoutSubmodules()) {
      checkoutSubmodules(myTargetDirectory);
    }
  }

  @NotNull
  private ResetCommand reset(final GitFacade git) {
    ResetCommand result = git.reset()
      .setAuthSettings(myRoot.getAuthSettings())
      .setUseNativeSsh(myPluginConfig.isUseNativeSSH());
    configureLFS(result);
    return result;
  }

  @NotNull
  private CheckoutCommand checkout(final GitFacade git) {
    CheckoutCommand result = git.checkout()
      .setAuthSettings(myRoot.getAuthSettings())
      .setUseNativeSsh(myPluginConfig.isUseNativeSSH());
    configureLFS(result);
    return result;
  }

  private void checkoutSubmodules(@NotNull final File repositoryDir) throws VcsException {
    File dotGitModules = new File(repositoryDir, ".gitmodules");
    try {
      Config gitModules = readGitModules(dotGitModules);
      if (gitModules == null)
        return;

      myLogger.message("Checkout submodules in " + repositoryDir);
      GitFacade git = myGitFactory.create(repositoryDir);
      git.submoduleInit().call();
      git.submoduleSync().call();

      addSubmoduleUsernames(repositoryDir, gitModules);

      long start = System.currentTimeMillis();
      git.submoduleUpdate()
        .setAuthSettings(myRoot.getAuthSettings())
        .setUseNativeSsh(myPluginConfig.isUseNativeSSH())
        .setTimeout(SILENT_TIMEOUT)
        .setForce(isForceUpdateSupported())
        .call();

      if (recursiveSubmoduleCheckout()) {
        for (String submodulePath : getSubmodulePaths(gitModules)) {
          checkoutSubmodules(new File(repositoryDir, submodulePath));
        }
      }
      Loggers.VCS.info("Submodules update in " + repositoryDir.getAbsolutePath() + " is finished in " +
                       (System.currentTimeMillis() - start) + " ms");

    } catch (IOException e) {
      Loggers.VCS.error("Submodules checkout failed", e);
      throw new VcsException("Submodules checkout failed", e);
    } catch (ConfigInvalidException e) {
      Loggers.VCS.error("Submodules checkout failed", e);
      throw new VcsException("Submodules checkout failed", e);
    }
  }


  private boolean isForceUpdateSupported() {
    return !GIT_WITH_FORCE_SUBMODULE_UPDATE.isGreaterThan(myPluginConfig.getGitVersion());
  }


  private void addSubmoduleUsernames(@NotNull File repositoryDir, @NotNull Config gitModules)
    throws IOException, ConfigInvalidException, VcsException {
    if (!myPluginConfig.isUseMainRepoUserForSubmodules())
      return;

    Loggers.VCS.info("Update submodules credentials");

    AuthSettings auth = myRoot.getAuthSettings();
    final String userName = auth.getUserName();
    if (userName == null) {
      Loggers.VCS.info("Username is not specified in the main VCS root settings, skip updating credentials");
      return;
    }

    Repository r = new RepositoryBuilder().setBare().setGitDir(getGitDir(repositoryDir)).build();
    StoredConfig gitConfig = r.getConfig();

    Set<String> submodules = gitModules.getSubsections("submodule");
    if (submodules.isEmpty()) {
      Loggers.VCS.info("No submodule sections found in " + new File(repositoryDir, ".gitmodules").getCanonicalPath()
                       + ", skip updating credentials");
      return;
    }
    File modulesDir = new File(r.getDirectory(), Constants.MODULES);
    for (String submoduleName : submodules) {
      String url = gitModules.getString("submodule", submoduleName, "url");
      Loggers.VCS.info("Update credentials for submodule with url " + url);
      if (url == null || !isRequireAuth(url)) {
        Loggers.VCS.info("Url " + url + " does not require authentication, skip updating credentials");
        continue;
      }
      try {
        URIish uri = new URIish(url);
        String updatedUrl = uri.setUser(userName).toASCIIString();
        gitConfig.setString("submodule", submoduleName, "url", updatedUrl);
        String submodulePath = gitModules.getString("submodule", submoduleName, "path");
        if (submodulePath != null && myPluginConfig.isUpdateSubmoduleOriginUrl()) {
          File submoduleDir = new File(modulesDir, submodulePath);
          if (submoduleDir.isDirectory() && new File(submoduleDir, Constants.CONFIG).isFile())
            updateOriginUrl(submoduleDir, updatedUrl);
        }
        Loggers.VCS.debug("Submodule url " + url + " changed to " + updatedUrl);
      } catch (URISyntaxException e) {
        Loggers.VCS.warn("Error while parsing an url " + url + ", skip updating submodule credentials", e);
      } catch (Exception e) {
        Loggers.VCS.warn("Error while updating the '" + submoduleName + "' submodule url", e);
      }
    }
    gitConfig.save();
  }

  private void updateOriginUrl(@NotNull File repoDir, @NotNull String url) throws IOException {
    Repository r = new RepositoryBuilder().setBare().setGitDir(repoDir).build();
    StoredConfig config = r.getConfig();
    config.setString("remote", "origin", "url", url);
    config.save();
  }


  @Nullable
  private Config readGitModules(@NotNull File dotGitModules) throws IOException, ConfigInvalidException {
    if (!dotGitModules.exists())
      return null;
    String content = FileUtil.readText(dotGitModules);
    Config config = new Config();
    config.fromText(content);
    return config;
  }


  private boolean isRequireAuth(@NotNull String url) {
    try {
      URIish uri = new URIish(url);
      String scheme = uri.getScheme();
      if (scheme == null || "git".equals(scheme)) //no auth for anonymous protocol and for local repositories
        return false;
      String user = uri.getUser();
      if (user != null) //respect a user specified in config
        return false;
      return true;
    } catch (URISyntaxException e) {
      return false;
    }
  }


  private Set<String> getSubmodulePaths(@NotNull Config config) {
    Set<String> paths = new HashSet<String>();
    Set<String> submodules = config.getSubsections("submodule");
    for (String submoduleName : submodules) {
      String submodulePath = config.getString("submodule", submoduleName, "path");
      paths.add(submodulePath.replaceAll("/", Matcher.quoteReplacement(File.separator)));
    }
    return paths;
  }

  private boolean recursiveSubmoduleCheckout() {
    return SubmodulesCheckoutPolicy.CHECKOUT.equals(myRoot.getSubmodulesCheckoutPolicy()) ||
           SubmodulesCheckoutPolicy.CHECKOUT_IGNORING_ERRORS.equals(myRoot.getSubmodulesCheckoutPolicy());
  }


  private void doClean(boolean branchChanged) throws VcsException {
    if (myRoot.getCleanPolicy() == AgentCleanPolicy.ALWAYS ||
        branchChanged && myRoot.getCleanPolicy() == AgentCleanPolicy.ON_BRANCH_CHANGE) {
      myLogger.message("Cleaning " + myRoot.getName() + " in " + myTargetDirectory + " the file set " + myRoot.getCleanFilesPolicy());
      myGitFactory.create(myTargetDirectory).clean().setCleanPolicy(myRoot.getCleanFilesPolicy()).call();

      if (myRoot.isCheckoutSubmodules())
        cleanSubmodules(myTargetDirectory);
    }
  }


  private void cleanSubmodules(@NotNull File repositoryDir) throws VcsException {
    File dotGitModules = new File(repositoryDir, ".gitmodules");
    Config gitModules;
    try {
      gitModules = readGitModules(dotGitModules);
    } catch (Exception e) {
      Loggers.VCS.error("Error while reading " + dotGitModules.getAbsolutePath() + ": " + e.getMessage());
      throw new VcsException("Error while reading " + dotGitModules.getAbsolutePath(), e);
    }

    if (gitModules == null)
      return;

    for (String submodulePath : getSubmodulePaths(gitModules)) {
      File submoduleDir = new File(repositoryDir, submodulePath);
      try {
        myLogger.message("Cleaning files in " + submoduleDir + " the file set " + myRoot.getCleanFilesPolicy());
        myGitFactory.create(submoduleDir).clean().setCleanPolicy(myRoot.getCleanFilesPolicy()).call();
      } catch (Exception e) {
        Loggers.VCS.error("Error while cleaning files in " + submoduleDir.getAbsolutePath(), e);
      }
      if (recursiveSubmoduleCheckout())
        cleanSubmodules(submoduleDir);
    }
  }


  protected void removeUrlSections() throws VcsException {
    Repository r = null;
    try {
      r = new RepositoryBuilder().setWorkTree(myTargetDirectory).build();
      StoredConfig config = r.getConfig();
      Set<String> urlSubsections = config.getSubsections("url");
      for (String subsection : urlSubsections) {
        config.unsetSection("url", subsection);
      }
      config.save();
    } catch (IOException e) {
      String msg = "Error while remove url.* sections";
      LOG.error(msg, e);
      throw new VcsException(msg, e);
    } finally {
      if (r != null)
        r.close();
    }
  }


  protected void disableAlternates() {
    FileUtil.delete(new File(myTargetDirectory, ".git" + File.separator + "objects" + File.separator + "info" + File.separator + "alternates"));
  }


  private String getRemoteUrl() {
    try {
      return myGitFactory.create(myTargetDirectory).getConfig().setPropertyName("remote.origin.url").call();
    } catch (VcsException e) {
      LOG.debug("Failed to read property", e);
      return "";
    }
  }


  @Nullable
  protected Ref getRef(@NotNull File repositoryDir, @NotNull String ref) {
    Map<String, Ref> refs = myGitFactory.create(repositoryDir).showRef().setPattern(ref).call().getValidRefs();
    return refs.isEmpty() ? null : refs.get(ref);
  }


  /**
   * If some git process crashed in this repository earlier it can leave lock files for index.
   * This method delete such lock file if it exists (with warning message), otherwise git operation will fail.
   */
  private void removeIndexLock() {
    File indexLock = new File(myTargetDirectory, ".git" + File.separator + "index.lock");
    if (indexLock.exists()) {
      myLogger.warning("The .git/index.lock file exists. This probably means a git process crashed in this repository earlier. Deleting lock file");
      FileUtil.delete(indexLock);
    }
  }


  private void doFetch() throws VcsException {
    boolean outdatedRefsFound = removeOutdatedRefs(myTargetDirectory);
    ensureCommitLoaded(outdatedRefsFound);
  }


  protected void ensureCommitLoaded(boolean fetchRequired) throws VcsException {
    fetchFromOriginalRepository(fetchRequired);
  }


  protected void fetchFromOriginalRepository(boolean fetchRequired) throws VcsException {
    Ref remoteRef = getRef(myTargetDirectory, GitUtils.createRemoteRef(myFullBranchName));
    if (!fetchRequired && hasRevision(myTargetDirectory, myRevision) && remoteRef != null)
      return;
    myLogger.message("Commit '" + myRevision + "' is not found in repository. Running 'git fetch'...");
    fetchDefaultBranch();
    if (hasRevision(myTargetDirectory, myRevision))
      return;
    myLogger.message("Commit still not found after fetching main branch. Fetching more branches.");
    fetchAllBranches();
    if (hasRevision(myTargetDirectory, myRevision))
      return;
    throw new VcsException("Cannot find commit " + myRevision);
  }


  private void fetchDefaultBranch() throws VcsException {
    fetch(myTargetDirectory, getRefspecForFetch(), false);
  }

  private String getRefspecForFetch() {
    if (isRegularBranch(myFullBranchName) || isTag(myFullBranchName))
      return "+" + myFullBranchName + ":" + GitUtils.createRemoteRef(myFullBranchName);
    return myFullBranchName;
  }

  private void fetchAllBranches() throws VcsException {
    fetch(myTargetDirectory, "+refs/heads/*:refs/remotes/origin/*", false);
  }

  protected boolean hasRevision(@NotNull File repositoryDir, @NotNull String revision) {
    return getRevision(repositoryDir, revision) != null;
  }

  private String getRevision(@NotNull File repositoryDir, @NotNull String revision) {
    return myGitFactory.create(repositoryDir).log()
      .setCommitsNumber(1)
      .setPrettyFormat("%H%x20%s")
      .setStartPoint(revision)
      .call();
  }

  protected void fetch(@NotNull File repositoryDir, @NotNull String refspec, boolean shallowClone) throws VcsException {
    boolean silent = isSilentFetch();
    int timeout = getTimeout(silent);

    try {
      getFetch(repositoryDir, refspec, shallowClone, silent, timeout).call();
    } catch (GitIndexCorruptedException e) {
      File gitIndex = e.getGitIndex();
      myLogger.message("Git index '" + gitIndex.getAbsolutePath() + "' is corrupted, remove it and repeat git fetch");
      FileUtil.delete(gitIndex);
      getFetch(repositoryDir, refspec, shallowClone, silent, timeout).call();
    } catch (GitExecTimeout e) {
      if (!silent) {
        myLogger.error("No output from git during " + timeout + " seconds. Try increasing idle timeout by setting parameter '"
                       + PluginConfigImpl.IDLE_TIMEOUT +
                       "' either in build or in agent configuration.");
      }
      throw e;
    }
  }

  @NotNull
  private FetchCommand getFetch(@NotNull File repositoryDir, @NotNull String refspec, boolean shallowClone, boolean silent, int timeout) {
    FetchCommand result = myGitFactory.create(repositoryDir).fetch()
      .setAuthSettings(myRoot.getAuthSettings())
      .setUseNativeSsh(myPluginConfig.isUseNativeSSH())
      .setTimeout(timeout)
      .setRefspec(refspec);

    if (silent)
      result.setQuite(true);
    else
      result.setShowProgress(true);

    if (shallowClone)
      result.setDepth(1);

    return result;
  }

  protected void removeRefLocks(@NotNull File dotGit) {
    File refs = new File(dotGit, "refs");
    if (!refs.isDirectory())
      return;
    Collection<File> locks = FileUtil.findFiles(new FileFilter() {
      public boolean accept(File f) {
        return f.isFile() && f.getName().endsWith(".lock");
      }
    }, refs);
    for (File lock : locks) {
      LOG.info("Remove a lock file " + lock.getAbsolutePath());
      FileUtil.delete(lock);
    }
  }

  private boolean isSilentFetch() {
    GitVersion version = myPluginConfig.getGitVersion();
    return version.isLessThan(GIT_WITH_PROGRESS_VERSION);
  }

  private int getTimeout(boolean silentFetch) {
    if (silentFetch)
      return SILENT_TIMEOUT;
    else
      return myPluginConfig.getIdleTimeoutSeconds();
  }


  private void checkAuthMethodIsSupported() throws VcsException {
    if ("git".equals(myRoot.getRepositoryFetchURL().getScheme()))
      return;//anonymous protocol, don't check anything
    AuthSettings authSettings = myRoot.getAuthSettings();
    switch (authSettings.getAuthMethod()) {
      case PASSWORD:
        if ("http".equals(myRoot.getRepositoryFetchURL().getScheme()) ||
            "https".equals(myRoot.getRepositoryFetchURL().getScheme())) {
          GitVersion actualVersion = myPluginConfig.getGitVersion();
          GitVersion requiredVersion = getMinVersionForHttpAuth();
          if (actualVersion.isLessThan(requiredVersion)) {
            throw new VcsException("Password authentication requires git " + requiredVersion +
                    ", found git version is " + actualVersion +
                    ". Upgrade git or use different authentication method.");
          }
        } else {
          throw new VcsException("TeamCity doesn't support authentication method '" +
                  myRoot.getAuthSettings().getAuthMethod().uiName() +
                  "' with agent checkout and non-http protocols. Please use different authentication method.");
        }
        break;
      case PRIVATE_KEY_FILE:
        throw new VcsException("TeamCity doesn't support authentication method '" +
                myRoot.getAuthSettings().getAuthMethod().uiName() +
                "' with agent checkout. Please use different authentication method.");
    }
  }

  @NotNull
  private GitVersion getMinVersionForHttpAuth() {
    //core.askpass parameter was added in 1.7.1, but
    //experiments show that it works only in 1.7.3 on linux
    //and msysgit 1.7.3.1-preview20101002.
    return new GitVersion(1, 7, 3);
  }

  /**
   * Clean and init directory and configure remote origin
   *
   * @throws VcsException if there are problems with initializing the directory
   */
  void initDirectory() throws VcsException {
    BuildDirectoryCleanerCallback c = new BuildDirectoryCleanerCallback(myLogger, LOG);
    myDirectoryCleaner.cleanFolder(myTargetDirectory, c);
    //noinspection ResultOfMethodCallIgnored
    myTargetDirectory.mkdirs();
    if (c.isHasErrors()) {
      throw new VcsException("Unable to clean directory " + myTargetDirectory + " for VCS root " + myRoot.getName());
    }
    myLogger.message("The .git directory is missing in '" + myTargetDirectory + "'. Running 'git init'...");
    myGitFactory.create(myTargetDirectory).init().call();
    validateUrls();
    myGitFactory.create(myRoot.getLocalRepositoryDir())
      .addRemote()
      .setName("origin")
      .setUrl(myRoot.getRepositoryFetchURL().toString())
      .call();
    URIish url = myRoot.getRepositoryPushURL();
    String pushUrl = url == null ? null : url.toString();
    if (pushUrl != null && !pushUrl.equals(myRoot.getRepositoryFetchURL().toString())) {
      myGitFactory.create(myTargetDirectory).setConfig().setPropertyName("remote.origin.pushurl").setValue(pushUrl).call();
    }
    setupNewRepository();
    configureSparseCheckout();
  }

  private void configureSparseCheckout() throws VcsException {
    if (myCheckoutMode == CheckoutMode.SPARSE_CHECKOUT) {
      setupSparseCheckout();
    } else {
      myGitFactory.create(myTargetDirectory).setConfig().setPropertyName("core.sparseCheckout").setValue("false").call();
    }
  }

  private void setupSparseCheckout() throws VcsException {
    myGitFactory.create(myTargetDirectory).setConfig().setPropertyName("core.sparseCheckout").setValue("true").call();
    File sparseCheckout = new File(myTargetDirectory, ".git/info/sparse-checkout");
    boolean hasIncludeRules = false;
    StringBuilder sparseCheckoutContent = new StringBuilder();
    for (IncludeRule rule : myRules.getIncludeRules()) {
      if (isEmpty(rule.getFrom())) {
        sparseCheckoutContent.append("/*\n");
      } else {
        sparseCheckoutContent.append("/").append(rule.getFrom()).append("\n");
      }
      hasIncludeRules = true;
    }
    if (!hasIncludeRules) {
      sparseCheckoutContent.append("/*\n");
    }
    for (FileRule rule : myRules.getExcludeRules()) {
      sparseCheckoutContent.append("!/").append(rule.getFrom()).append("\n");
    }
    try {
      FileUtil.writeFileAndReportErrors(sparseCheckout, sparseCheckoutContent.toString());
    } catch (IOException e) {
      LOG.warn("Error while writing sparse checkout config, disable sparse checkout", e);
      myGitFactory.create(myTargetDirectory).setConfig().setPropertyName("core.sparseCheckout").setValue("false").call();
    }
  }


  private void validateUrls() {
    URIish fetch = myRoot.getRepositoryFetchURL();
    if (isAnonymousGitWithUsername(fetch))
      LOG.warn("Fetch URL '" + fetch.toString() + "' for root " + myRoot.getName() + " uses an anonymous git protocol and contains a username, fetch will probably fail");
    URIish push  = myRoot.getRepositoryPushURL();
    if (!fetch.equals(push) && isAnonymousGitWithUsername(push))
      LOG.warn("Push URL '" + push.toString() + "'for root " + myRoot.getName() + " uses an anonymous git protocol and contains a username, push will probably fail");
  }


  protected boolean removeOutdatedRefs(@NotNull File workingDir) throws VcsException {
    boolean outdatedRefsRemoved = false;
    GitFacade git = myGitFactory.create(workingDir);
    ShowRefResult showRefResult = git.showRef().call();
    Refs localRefs = new Refs(showRefResult.getValidRefs());
    if (localRefs.isEmpty() && showRefResult.getInvalidRefs().isEmpty())
      return false;
    for (String invalidRef : showRefResult.getInvalidRefs()) {
      git.updateRef().setRef(invalidRef).delete().call();
      outdatedRefsRemoved = true;
    }
    final Refs remoteRefs;
    try {
      remoteRefs = new Refs(git.lsRemote().setAuthSettings(myRoot.getAuthSettings())
                              .setUseNativeSsh(myPluginConfig.isUseNativeSSH())
                              .call());
    } catch (VcsException e) {
      String msg = "Failed to list remote repository refs, outdated local refs will not be cleaned";
      LOG.warn(msg);
      myLogger.warning(msg);
      return false;
    }
    //We remove both outdated local refs (e.g. refs/heads/topic) and outdated remote
    //tracking branches (refs/remote/origin/topic), while git remote origin prune
    //removes only the latter. We need that because in some cases git cannot handle
    //rename of the branch (TW-28735).
    for (Ref localRef : localRefs.list()) {
      Ref correspondingRemoteRef = createCorrespondingRemoteRef(localRef);
      if (remoteRefs.isOutdated(correspondingRemoteRef)) {
        git.updateRef().setRef(localRef.getName()).delete().call();
        outdatedRefsRemoved = true;
      }
    }
    return outdatedRefsRemoved;
  }

  private boolean isRemoteTrackingBranch(@NotNull Ref localRef) {
    return localRef.getName().startsWith("refs/remotes/origin");
  }

  @NotNull
  private Ref createCorrespondingRemoteRef(@NotNull Ref localRef) {
    if (!isRemoteTrackingBranch(localRef))
      return localRef;
    return new RefImpl("refs/heads" + localRef.getName().substring("refs/remotes/origin".length()),
                       localRef.getObjectId().name());
  }


  private void configureLFS(@NotNull BaseCommand command) {
    Trinity<String, String, String> lfsAuth = getLfsAuth();
    if (lfsAuth == null)
      return;
    File credentialsHelper = null;
    try {
      ScriptGen scriptGen = myGitFactory.create(new File(".")).getScriptGen();
      final File credHelper = scriptGen.generateCredentialsHelper();
      credentialsHelper = credHelper;
      command.setConfig("credential.helper", credHelper.getCanonicalPath());
      CredentialsHelperConfig config = new CredentialsHelperConfig();
      config.addCredentials(lfsAuth.first, lfsAuth.second, lfsAuth.third);
      for (Map.Entry<String, String> e : config.getEnv().entrySet()) {
        command.setEnv(e.getKey(), e.getValue());
      }
      command.addPostAction(new Runnable() {
        @Override
        public void run() {
          FileUtil.delete(credHelper);
        }
      });
    } catch (Exception e) {
      if (credentialsHelper != null)
        FileUtil.delete(credentialsHelper);
    }
  }


  //returns (url, name, pass) for lfs or null if no authentication is required or
  //root doesn't use http(s)
  @Nullable
  private Trinity<String, String, String> getLfsAuth() {
    try {
      URIish uri = new URIish(myRoot.getRepositoryFetchURL().toString());
      String scheme = uri.getScheme();
      if (myRoot.getAuthSettings().getAuthMethod() == AuthenticationMethod.PASSWORD &&
          ("http".equals(scheme) || "https".equals(scheme))) {
        String lfsUrl = uri.setPass("").setUser("").setPath("").toASCIIString();
        if (lfsUrl.endsWith(".git")) {
          lfsUrl += "/info/lfs";
        } else {
          lfsUrl += lfsUrl.endsWith("/") ? ".git/info/lfs" : "/.git/info/lfs";
        }
        return Trinity.create(lfsUrl, myRoot.getAuthSettings().getUserName(), myRoot.getAuthSettings().getPassword());
      }
    } catch (Exception e) {
      LOG.debug("Cannot get lfs auth config", e);
    }
    return null;
  }
}<|MERGE_RESOLUTION|>--- conflicted
+++ resolved
@@ -58,11 +58,8 @@
   //--force option in git submodule update introduced in 1.7.6
   private final static GitVersion GIT_WITH_FORCE_SUBMODULE_UPDATE = new GitVersion(1, 7, 6);
   public final static GitVersion GIT_WITH_SPARSE_CHECKOUT = new GitVersion(1, 7, 4);
-<<<<<<< HEAD
   public final static GitVersion BROKEN_SPARSE_CHECKOUT = new GitVersion(2, 7, 0);
-=======
   public final static GitVersion EMPTY_CONFIG_VALUE = new GitVersion(2, 1, 1); // version supporting -c foo.bar= with no value
->>>>>>> 5812fd6a
   private static final int SILENT_TIMEOUT = 24 * 60 * 60; //24 hours
 
   protected final FS myFS;
