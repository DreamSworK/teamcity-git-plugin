/*
 * Copyright 2000-2014 JetBrains s.r.o.
 *
 * Licensed under the Apache License, Version 2.0 (the "License");
 * you may not use this file except in compliance with the License.
 * You may obtain a copy of the License at
 *
 * http://www.apache.org/licenses/LICENSE-2.0
 *
 * Unless required by applicable law or agreed to in writing, software
 * distributed under the License is distributed on an "AS IS" BASIS,
 * WITHOUT WARRANTIES OR CONDITIONS OF ANY KIND, either express or implied.
 * See the License for the specific language governing permissions and
 * limitations under the License.
 */

package jetbrains.buildServer.buildTriggers.vcs.git.agent;

import jetbrains.buildServer.agent.AgentRunningBuild;
import jetbrains.buildServer.agent.BuildDirectoryCleanerCallback;
import jetbrains.buildServer.agent.BuildProgressLogger;
import jetbrains.buildServer.agent.SmartDirectoryCleaner;
import jetbrains.buildServer.buildTriggers.vcs.git.*;
import jetbrains.buildServer.buildTriggers.vcs.git.agent.command.Branches;
import jetbrains.buildServer.buildTriggers.vcs.git.agent.command.FetchCommand;
import jetbrains.buildServer.buildTriggers.vcs.git.agent.command.Refs;
import jetbrains.buildServer.buildTriggers.vcs.git.agent.command.impl.RefImpl;
import jetbrains.buildServer.buildTriggers.vcs.git.agent.errors.GitExecTimeout;
import jetbrains.buildServer.buildTriggers.vcs.git.agent.errors.GitIndexCorruptedException;
import jetbrains.buildServer.log.Loggers;
import jetbrains.buildServer.util.FileUtil;
import jetbrains.buildServer.vcs.VcsException;
import jetbrains.buildServer.vcs.VcsRoot;
import org.apache.log4j.Logger;
import org.eclipse.jgit.errors.ConfigInvalidException;
import org.eclipse.jgit.lib.*;
import org.eclipse.jgit.transport.URIish;
import org.jetbrains.annotations.NotNull;
import org.jetbrains.annotations.Nullable;

import java.io.File;
import java.io.FileFilter;
import java.io.IOException;
import java.net.URISyntaxException;
import java.util.Collection;
import java.util.HashSet;
import java.util.Map;
import java.util.Set;
import java.util.regex.Matcher;

import static jetbrains.buildServer.buildTriggers.vcs.git.GitUtils.*;

public class UpdaterImpl implements Updater {

  private final static Logger LOG = Logger.getLogger(UpdaterImpl.class);
  /** Git version which supports --progress option in the fetch command */
  private final static GitVersion GIT_WITH_PROGRESS_VERSION = new GitVersion(1, 7, 1, 0);
  //--force option in git submodule update introduced in 1.7.6
  private final static GitVersion GIT_WITH_FORCE_SUBMODULE_UPDATE = new GitVersion(1, 7, 6);
  private static final int SILENT_TIMEOUT = 24 * 60 * 60; //24 hours

  private final SmartDirectoryCleaner myDirectoryCleaner;
  private final BuildProgressLogger myLogger;
  protected final AgentPluginConfig myPluginConfig;
  protected final GitFactory myGitFactory;
  protected final File myTargetDirectory;
  protected final String myRevision;
  protected final AgentGitVcsRoot myRoot;
  protected final String myFullBranchName;
  private final AgentRunningBuild myBuild;

  public UpdaterImpl(@NotNull AgentPluginConfig pluginConfig,
                     @NotNull MirrorManager mirrorManager,
                     @NotNull SmartDirectoryCleaner directoryCleaner,
                     @NotNull GitFactory gitFactory,
                     @NotNull AgentRunningBuild build,
                     @NotNull VcsRoot root,
                     @NotNull String version,
                     @NotNull File targetDir) throws VcsException {
    myPluginConfig = pluginConfig;
    myDirectoryCleaner = directoryCleaner;
    myGitFactory = gitFactory;
    myBuild = build;
    myLogger = build.getBuildLogger();
    myRevision = GitUtils.versionRevision(version);
    myTargetDirectory = targetDir;
    myRoot = new AgentGitVcsRoot(mirrorManager, myTargetDirectory, root);
    myFullBranchName = getBranch();
  }


  private String getBranch() {
    String defaultBranchName = GitUtils.expandRef(myRoot.getRef());
    String rootBranchParam = GitUtils.getGitRootBranchParamName(myRoot.getOriginalRoot());
    String customBranch = myBuild.getSharedConfigParameters().get(rootBranchParam);
    return customBranch != null ? customBranch : defaultBranchName;
  }


  public void update() throws VcsException {
    checkAuthMethodIsSupported();
    doUpdate();
  }

  protected void doUpdate() throws VcsException {
    logStartUpdating();
    initGitRepository();
    removeRefLocks(new File(myTargetDirectory, ".git"));
    doFetch();
    updateSources();
  }

  private void logStartUpdating() {
    LOG.info("Starting update of root " + myRoot.getName() + " in " + myTargetDirectory + " to revision " + myRevision);
    LOG.debug("Updating " + myRoot.debugInfo());
  }


  /**
   * Init .git in the target dir
   * @return true if there was no fetch in the target dir before
   * @throws VcsException in teh case of any problems
   */
  private boolean initGitRepository() throws VcsException {
    boolean firstFetch = false;
    if (!new File(myTargetDirectory, ".git").exists()) {
      initDirectory();
      firstFetch = true;
    } else {
      String remoteUrl = getRemoteUrl();
      if (!remoteUrl.equals(myRoot.getRepositoryFetchURL().toString())) {
        initDirectory();
        firstFetch = true;
      } else {
        try {
          setupExistingRepository();
        } catch (Exception e) {
          LOG.warn("Do clean checkout due to errors while configure use of local mirrors", e);
          initDirectory();
          firstFetch = true;
        }
      }
    }
    return firstFetch;
  }

  protected void setupNewRepository() throws VcsException {
  }


  protected void setupExistingRepository() throws VcsException {
    removeUrlSections();
    disableAlternates();
  }


  private void updateSources() throws VcsException {
    GitFacade git = myGitFactory.create(myTargetDirectory);
    try {
      System.out.println("core.autocrlf=" + git.getConfig().setPropertyName("core.autocrlf").call());
    } catch (Exception e) {
      System.out.println("core.autocrlf=<default>");
    }
    boolean branchChanged = false;
    removeIndexLock();
    if (isRegularBranch(myFullBranchName)) {
      String branchName = getShortBranchName(myFullBranchName);
      Branches branches = git.branch().call();
      if (branches.isCurrentBranch(branchName)) {
        removeIndexLock();
        try {
          git.reset().setHard(true).setRevision(myRevision).call();
        } catch (GitIndexCorruptedException e) {
          File gitIndex = e.getGitIndex();
          myLogger.message("Git index '" + gitIndex.getAbsolutePath() + "' is corrupted, remove it and repeat git reset");
          FileUtil.delete(gitIndex);
          git.reset().setHard(true).setRevision(myRevision).call();
        }
      } else {
        branchChanged = true;
        if (!branches.contains(branchName)) {
          git.createBranch()
            .setName(branchName)
            .setStartPoint(GitUtils.createRemoteRef(myFullBranchName))
            .setTrack(true)
            .call();
        }
        git.updateRef().setRef(myFullBranchName).setRevision(myRevision).call();
<<<<<<< HEAD
        git.checkout().setForce(true).setBranch(branchName).call();
=======
        myLogger.message("Checking out branch " + myFullBranchName + " in " + myRoot.getName() + " in " + myTargetDirectory + " with revision " + myRevision);
        git.checkout().setForce(true).setBranch(branchName).setTimeout(myPluginConfig.getCheckoutIdleTimeoutSeconds()).call();
>>>>>>> f482a118
      }
    } else if (isTag(myFullBranchName)) {
      String shortName = myFullBranchName.substring("refs/tags/".length());
      git.checkout().setForce(true).setBranch(shortName).setTimeout(myPluginConfig.getCheckoutIdleTimeoutSeconds()).call();
      Ref tag = getRef(myTargetDirectory, myFullBranchName);
      if (tag != null && !tag.getObjectId().name().equals(myRevision)) {
        git.checkout().setBranch(myRevision).setForce(true).setTimeout(myPluginConfig.getCheckoutIdleTimeoutSeconds()).call();
      }
      branchChanged = true;
    } else {
<<<<<<< HEAD
      git.checkout().setForce(true).setBranch(myRevision).call();
=======
      myLogger.message("Resetting " + myRoot.getName() + " in " + myTargetDirectory + " to revision " + myRevision);
      git.checkout().setForce(true).setBranch(myRevision).setTimeout(myPluginConfig.getCheckoutIdleTimeoutSeconds()).call();
>>>>>>> f482a118
      branchChanged = true;
    }

    doClean(branchChanged);
    if (myRoot.isCheckoutSubmodules()) {
      checkoutSubmodules(myTargetDirectory);
    }
  }


  private void checkoutSubmodules(@NotNull final File repositoryDir) throws VcsException {
    File dotGitModules = new File(repositoryDir, ".gitmodules");
    try {
      Config gitModules = readGitModules(dotGitModules);
      if (gitModules == null)
        return;

      myLogger.message("Checkout submodules in " + repositoryDir);
      GitFacade git = myGitFactory.create(repositoryDir);
      git.submoduleInit().call();
      git.submoduleSync().call();

      addSubmoduleUsernames(repositoryDir, gitModules);

      long start = System.currentTimeMillis();
      git.submoduleUpdate()
        .setAuthSettings(myRoot.getAuthSettings())
        .setUseNativeSsh(myPluginConfig.isUseNativeSSH())
        .setTimeout(SILENT_TIMEOUT)
        .setForce(isForceUpdateSupported())
        .call();

      if (recursiveSubmoduleCheckout()) {
        for (String submodulePath : getSubmodulePaths(gitModules)) {
          checkoutSubmodules(new File(repositoryDir, submodulePath));
        }
      }
      Loggers.VCS.info("Submodules update in " + repositoryDir.getAbsolutePath() + " is finished in " +
                       (System.currentTimeMillis() - start) + " ms");

    } catch (IOException e) {
      Loggers.VCS.error("Submodules checkout failed", e);
      throw new VcsException("Submodules checkout failed", e);
    } catch (ConfigInvalidException e) {
      Loggers.VCS.error("Submodules checkout failed", e);
      throw new VcsException("Submodules checkout failed", e);
    }
  }


  private boolean isForceUpdateSupported() {
    return !GIT_WITH_FORCE_SUBMODULE_UPDATE.isGreaterThan(myPluginConfig.getGitVersion());
  }


  private void addSubmoduleUsernames(@NotNull File repositoryDir, @NotNull Config gitModules)
    throws IOException, ConfigInvalidException, VcsException {
    if (!myPluginConfig.isUseMainRepoUserForSubmodules())
      return;

    Loggers.VCS.info("Update submodules credentials");

    AuthSettings auth = myRoot.getAuthSettings();
    final String userName = auth.getUserName();
    if (userName == null) {
      Loggers.VCS.info("Username is not specified in the main VCS root settings, skip updating credentials");
      return;
    }

    Repository r = new RepositoryBuilder().setBare().setGitDir(getGitDir(repositoryDir)).build();
    StoredConfig gitConfig = r.getConfig();

    Set<String> submodules = gitModules.getSubsections("submodule");
    if (submodules.isEmpty()) {
      Loggers.VCS.info("No submodule sections found in " + new File(repositoryDir, ".gitmodules").getCanonicalPath()
                       + ", skip updating credentials");
      return;
    }
    for (String submoduleName : submodules) {
      String url = gitModules.getString("submodule", submoduleName, "url");
      Loggers.VCS.info("Update credentials for submodule with url " + url);
      if (url == null || !isRequireAuth(url)) {
        Loggers.VCS.info("Url " + url + " does not require authentication, skip updating credentials");
        continue;
      }
      try {
        URIish uri = new URIish(url);
        String updatedUrl = uri.setUser(userName).toASCIIString();
        gitConfig.setString("submodule", submoduleName, "url", updatedUrl);
        Loggers.VCS.debug("Submodule url " + url + " changed to " + updatedUrl);
      } catch (URISyntaxException e) {
        Loggers.VCS.warn("Error while parsing an url " + url + ", skip updating submodule credentials", e);
      }
    }
    gitConfig.save();
  }


  @Nullable
  private Config readGitModules(@NotNull File dotGitModules) throws IOException, ConfigInvalidException {
    if (!dotGitModules.exists())
      return null;
    String content = FileUtil.readText(dotGitModules);
    Config config = new Config();
    config.fromText(content);
    return config;
  }


  private boolean isRequireAuth(@NotNull String url) {
    try {
      URIish uri = new URIish(url);
      String scheme = uri.getScheme();
      if (scheme == null || "git".equals(scheme)) //no auth for anonymous protocol and for local repositories
        return false;
      String user = uri.getUser();
      if (user != null) //respect a user specified in config
        return false;
      return true;
    } catch (URISyntaxException e) {
      return false;
    }
  }


  private Set<String> getSubmodulePaths(@NotNull Config config) {
    Set<String> paths = new HashSet<String>();
    Set<String> submodules = config.getSubsections("submodule");
    for (String submoduleName : submodules) {
      String submodulePath = config.getString("submodule", submoduleName, "path");
      paths.add(submodulePath.replaceAll("/", Matcher.quoteReplacement(File.separator)));
    }
    return paths;
  }

  private boolean recursiveSubmoduleCheckout() {
    return SubmodulesCheckoutPolicy.CHECKOUT.equals(myRoot.getSubmodulesCheckoutPolicy()) ||
           SubmodulesCheckoutPolicy.CHECKOUT_IGNORING_ERRORS.equals(myRoot.getSubmodulesCheckoutPolicy());
  }


  private void doClean(boolean branchChanged) throws VcsException {
    if (myRoot.getCleanPolicy() == AgentCleanPolicy.ALWAYS ||
        branchChanged && myRoot.getCleanPolicy() == AgentCleanPolicy.ON_BRANCH_CHANGE) {
      myLogger.message("Cleaning " + myRoot.getName() + " in " + myTargetDirectory + " the file set " + myRoot.getCleanFilesPolicy());
      myGitFactory.create(myTargetDirectory).clean().setCleanPolicy(myRoot.getCleanFilesPolicy()).call();

      if (myRoot.isCheckoutSubmodules())
        cleanSubmodules(myTargetDirectory);
    }
  }


  private void cleanSubmodules(@NotNull File repositoryDir) throws VcsException {
    File dotGitModules = new File(repositoryDir, ".gitmodules");
    Config gitModules;
    try {
      gitModules = readGitModules(dotGitModules);
    } catch (Exception e) {
      Loggers.VCS.error("Error while reading " + dotGitModules.getAbsolutePath() + ": " + e.getMessage());
      throw new VcsException("Error while reading " + dotGitModules.getAbsolutePath(), e);
    }

    if (gitModules == null)
      return;

    for (String submodulePath : getSubmodulePaths(gitModules)) {
      File submoduleDir = new File(repositoryDir, submodulePath);
      try {
        myLogger.message("Cleaning files in " + submoduleDir + " the file set " + myRoot.getCleanFilesPolicy());
        myGitFactory.create(submoduleDir).clean().setCleanPolicy(myRoot.getCleanFilesPolicy()).call();
      } catch (Exception e) {
        Loggers.VCS.error("Error while cleaning files in " + submoduleDir.getAbsolutePath(), e);
      }
      if (recursiveSubmoduleCheckout())
        cleanSubmodules(submoduleDir);
    }
  }


  private void removeUrlSections() throws VcsException {
    Repository r = null;
    try {
      r = new RepositoryBuilder().setWorkTree(myTargetDirectory).build();
      StoredConfig config = r.getConfig();
      Set<String> urlSubsections = config.getSubsections("url");
      for (String subsection : urlSubsections) {
        config.unsetSection("url", subsection);
      }
      config.save();
    } catch (IOException e) {
      String msg = "Error while remove url.* sections";
      LOG.error(msg, e);
      throw new VcsException(msg, e);
    } finally {
      if (r != null)
        r.close();
    }
  }


  protected void disableAlternates() {
    FileUtil.delete(new File(myTargetDirectory, ".git" + File.separator + "objects" + File.separator + "info" + File.separator + "alternates"));
  }


  private String getRemoteUrl() {
    try {
      return myGitFactory.create(myTargetDirectory).getConfig().setPropertyName("remote.origin.url").call();
    } catch (VcsException e) {
      LOG.debug("Failed to read property", e);
      return "";
    }
  }


  @Nullable
  protected Ref getRef(@NotNull File repositoryDir, @NotNull String ref) {
    Map<String, Ref> refs = myGitFactory.create(repositoryDir).showRef().setPattern(ref).call();
    return refs.isEmpty() ? null : refs.get(ref);
  }


  /**
   * If some git process crashed in this repository earlier it can leave lock files for index.
   * This method delete such lock file if it exists (with warning message), otherwise git operation will fail.
   */
  private void removeIndexLock() {
    File indexLock = new File(myTargetDirectory, ".git" + File.separator + "index.lock");
    if (indexLock.exists()) {
      myLogger.warning("The .git/index.lock file exists. This probably means a git process crashed in this repository earlier. Deleting lock file");
      FileUtil.delete(indexLock);
    }
  }


  private void doFetch() throws VcsException {
    boolean outdatedRefsFound = removeOutdatedRefs(myTargetDirectory);
    ensureCommitLoaded(outdatedRefsFound);
  }


  protected void ensureCommitLoaded(boolean fetchRequired) throws VcsException {
    fetchFromOriginalRepository(fetchRequired);
  }


  protected void fetchFromOriginalRepository(boolean fetchRequired) throws VcsException {
    Ref remoteRef = getRef(myTargetDirectory, GitUtils.createRemoteRef(myFullBranchName));
    if (!fetchRequired && hasRevision(myTargetDirectory, myRevision) && remoteRef != null)
      return;
    myLogger.message("Commit '" + myRevision + "' is not found in repository. Running 'git fetch'...");
    fetchDefaultBranch();
    if (hasRevision(myTargetDirectory, myRevision))
      return;
    myLogger.message("Commit still not found after fetching main branch. Fetching more branches.");
    fetchAllBranches();
    if (hasRevision(myTargetDirectory, myRevision))
      return;
    throw new VcsException("Cannot find commit " + myRevision);
  }


  private void fetchDefaultBranch() throws VcsException {
    fetch(myTargetDirectory, getRefspecForFetch(), false);
  }

  private String getRefspecForFetch() {
    if (isRegularBranch(myFullBranchName) || isTag(myFullBranchName))
      return "+" + myFullBranchName + ":" + GitUtils.createRemoteRef(myFullBranchName);
    return myFullBranchName;
  }

  private void fetchAllBranches() throws VcsException {
    fetch(myTargetDirectory, "+refs/heads/*:refs/remotes/origin/*", false);
  }

  protected boolean hasRevision(@NotNull File repositoryDir, @NotNull String revision) {
    return getRevision(repositoryDir, revision) != null;
  }

  private String getRevision(@NotNull File repositoryDir, @NotNull String revision) {
    return myGitFactory.create(repositoryDir).log()
      .setCommitsNumber(1)
      .setPrettyFormat("%H%x20%s")
      .setStartPoint(revision)
      .call();
  }

  protected void fetch(@NotNull File repositoryDir, @NotNull String refspec, boolean shallowClone) throws VcsException {
    boolean silent = isSilentFetch();
    int timeout = getTimeout(silent);

    FetchCommand fetch = myGitFactory.create(repositoryDir).fetch()
      .setAuthSettings(myRoot.getAuthSettings())
      .setUseNativeSsh(myPluginConfig.isUseNativeSSH())
      .setTimeout(timeout)
      .setRefspec(refspec);

    if (silent)
      fetch.setQuite(true);
    else
      fetch.setShowProgress(true);

    if (shallowClone)
      fetch.setDepth(1);

    try {
      fetch.call();
    } catch (GitIndexCorruptedException e) {
      File gitIndex = e.getGitIndex();
      myLogger.message("Git index '" + gitIndex.getAbsolutePath() + "' is corrupted, remove it and repeat git fetch");
      FileUtil.delete(gitIndex);
      fetch.call();
    } catch (GitExecTimeout e) {
      if (!silent) {
        myLogger.error("No output from git during " + timeout + " seconds. Try increasing idle timeout by setting parameter '"
                       + PluginConfigImpl.IDLE_TIMEOUT +
                       "' either in build or in agent configuration.");
      }
      throw e;
    }
  }

  protected void removeRefLocks(@NotNull File dotGit) {
    File refs = new File(dotGit, "refs");
    if (!refs.isDirectory())
      return;
    Collection<File> locks = FileUtil.findFiles(new FileFilter() {
      public boolean accept(File f) {
        return f.isFile() && f.getName().endsWith(".lock");
      }
    }, refs);
    for (File lock : locks) {
      LOG.info("Remove a lock file " + lock.getAbsolutePath());
      FileUtil.delete(lock);
    }
  }

  private boolean isSilentFetch() {
    GitVersion version = myPluginConfig.getGitVersion();
    return version.isLessThan(GIT_WITH_PROGRESS_VERSION);
  }

  private int getTimeout(boolean silentFetch) {
    if (silentFetch)
      return SILENT_TIMEOUT;
    else
      return myPluginConfig.getIdleTimeoutSeconds();
  }


  private void checkAuthMethodIsSupported() throws VcsException {
    if ("git".equals(myRoot.getRepositoryFetchURL().getScheme()))
      return;//anonymous protocol, don't check anything
    AuthSettings authSettings = myRoot.getAuthSettings();
    switch (authSettings.getAuthMethod()) {
      case PASSWORD:
        if ("http".equals(myRoot.getRepositoryFetchURL().getScheme()) ||
            "https".equals(myRoot.getRepositoryFetchURL().getScheme())) {
          GitVersion actualVersion = myPluginConfig.getGitVersion();
          GitVersion requiredVersion = getMinVersionForHttpAuth();
          if (actualVersion.isLessThan(requiredVersion)) {
            throw new VcsException("Password authentication requires git " + requiredVersion +
                    ", found git version is " + actualVersion +
                    ". Upgrade git or use different authentication method.");
          }
        } else {
          throw new VcsException("TeamCity doesn't support authentication method '" +
                  myRoot.getAuthSettings().getAuthMethod().uiName() +
                  "' with agent checkout and non-http protocols. Please use different authentication method.");
        }
        break;
      case PRIVATE_KEY_FILE:
        throw new VcsException("TeamCity doesn't support authentication method '" +
                myRoot.getAuthSettings().getAuthMethod().uiName() +
                "' with agent checkout. Please use different authentication method.");
    }
  }

  @NotNull
  private GitVersion getMinVersionForHttpAuth() {
    //core.askpass parameter was added in 1.7.1, but
    //experiments show that it works only in 1.7.3 on linux
    //and msysgit 1.7.3.1-preview20101002.
    return new GitVersion(1, 7, 3);
  }

  /**
   * Clean and init directory and configure remote origin
   *
   * @throws VcsException if there are problems with initializing the directory
   */
  void initDirectory() throws VcsException {
    BuildDirectoryCleanerCallback c = new BuildDirectoryCleanerCallback(myLogger, LOG);
    myDirectoryCleaner.cleanFolder(myTargetDirectory, c);
    //noinspection ResultOfMethodCallIgnored
    myTargetDirectory.mkdirs();
    if (c.isHasErrors()) {
      throw new VcsException("Unable to clean directory " + myTargetDirectory + " for VCS root " + myRoot.getName());
    }
    myLogger.message("The .git directory is missing in '" + myTargetDirectory + "'. Running 'git init'...");
    myGitFactory.create(myTargetDirectory).init().call();
    validateUrls();
    myGitFactory.create(myRoot.getLocalRepositoryDir())
      .addRemote()
      .setName("origin")
      .setUrl(myRoot.getRepositoryFetchURL().toString())
      .call();
    URIish url = myRoot.getRepositoryPushURL();
    String pushUrl = url == null ? null : url.toString();
    if (pushUrl != null && !pushUrl.equals(myRoot.getRepositoryFetchURL().toString())) {
      myGitFactory.create(myTargetDirectory).setConfig().setPropertyName("remote.origin.pushurl").setValue(pushUrl).call();
    }
    setupNewRepository();
  }


  private void validateUrls() {
    URIish fetch = myRoot.getRepositoryFetchURL();
    if (isAnonymousGitWithUsername(fetch))
      LOG.warn("Fetch URL '" + fetch.toString() + "' for root " + myRoot.getName() + " uses an anonymous git protocol and contains a username, fetch will probably fail");
    URIish push  = myRoot.getRepositoryPushURL();
    if (!fetch.equals(push) && isAnonymousGitWithUsername(push))
      LOG.warn("Push URL '" + push.toString() + "'for root " + myRoot.getName() + " uses an anonymous git protocol and contains a username, push will probably fail");
  }


  protected boolean removeOutdatedRefs(@NotNull File workingDir) throws VcsException {
    boolean outdatedRefsRemoved = false;
    GitFacade git = myGitFactory.create(workingDir);
    Refs localRefs = new Refs(git.showRef().call());
    if (localRefs.isEmpty())
      return false;
    Refs remoteRefs = new Refs(git.lsRemote().setAuthSettings(myRoot.getAuthSettings())
      .setUseNativeSsh(myPluginConfig.isUseNativeSSH())
      .call());
    //We remove both outdated local refs (e.g. refs/heads/topic) and outdated remote
    //tracking branches (refs/remote/origin/topic), while git remote origin prune
    //removes only the latter. We need that because in some cases git cannot handle
    //rename of the branch (TW-28735).
    for (Ref localRef : localRefs.list()) {
      Ref correspondingRemoteRef = createCorrespondingRemoteRef(localRef);
      if (remoteRefs.isOutdated(correspondingRemoteRef)) {
        git.updateRef().setRef(localRef.getName()).delete().call();
        outdatedRefsRemoved = true;
      }
    }
    return outdatedRefsRemoved;
  }

  private boolean isRemoteTrackingBranch(@NotNull Ref localRef) {
    return localRef.getName().startsWith("refs/remotes/origin");
  }

  @NotNull
  private Ref createCorrespondingRemoteRef(@NotNull Ref localRef) {
    if (!isRemoteTrackingBranch(localRef))
      return localRef;
    return new RefImpl("refs/heads" + localRef.getName().substring("refs/remotes/origin".length()),
                       localRef.getObjectId().name());
  }
}<|MERGE_RESOLUTION|>--- conflicted
+++ resolved
@@ -186,12 +186,7 @@
             .call();
         }
         git.updateRef().setRef(myFullBranchName).setRevision(myRevision).call();
-<<<<<<< HEAD
-        git.checkout().setForce(true).setBranch(branchName).call();
-=======
-        myLogger.message("Checking out branch " + myFullBranchName + " in " + myRoot.getName() + " in " + myTargetDirectory + " with revision " + myRevision);
         git.checkout().setForce(true).setBranch(branchName).setTimeout(myPluginConfig.getCheckoutIdleTimeoutSeconds()).call();
->>>>>>> f482a118
       }
     } else if (isTag(myFullBranchName)) {
       String shortName = myFullBranchName.substring("refs/tags/".length());
@@ -202,12 +197,7 @@
       }
       branchChanged = true;
     } else {
-<<<<<<< HEAD
-      git.checkout().setForce(true).setBranch(myRevision).call();
-=======
-      myLogger.message("Resetting " + myRoot.getName() + " in " + myTargetDirectory + " to revision " + myRevision);
       git.checkout().setForce(true).setBranch(myRevision).setTimeout(myPluginConfig.getCheckoutIdleTimeoutSeconds()).call();
->>>>>>> f482a118
       branchChanged = true;
     }
 
