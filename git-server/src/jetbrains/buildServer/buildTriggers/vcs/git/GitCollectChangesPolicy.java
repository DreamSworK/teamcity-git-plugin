/*
 * Copyright 2000-2014 JetBrains s.r.o.
 *
 * Licensed under the Apache License, Version 2.0 (the "License");
 * you may not use this file except in compliance with the License.
 * You may obtain a copy of the License at
 *
 * http://www.apache.org/licenses/LICENSE-2.0
 *
 * Unless required by applicable law or agreed to in writing, software
 * distributed under the License is distributed on an "AS IS" BASIS,
 * WITHOUT WARRANTIES OR CONDITIONS OF ANY KIND, either express or implied.
 * See the License for the specific language governing permissions and
 * limitations under the License.
 */

package jetbrains.buildServer.buildTriggers.vcs.git;

import com.intellij.openapi.diagnostic.Logger;
import jetbrains.buildServer.buildTriggers.vcs.git.submodules.SubmoduleException;
import jetbrains.buildServer.vcs.*;
import org.eclipse.jgit.errors.IncorrectObjectTypeException;
<<<<<<< HEAD
import org.eclipse.jgit.errors.NotSupportedException;
import org.eclipse.jgit.errors.TransportException;
=======
>>>>>>> 6d749c47
import org.eclipse.jgit.lib.Constants;
import org.eclipse.jgit.lib.ObjectId;
import org.eclipse.jgit.lib.Ref;
import org.eclipse.jgit.lib.Repository;
import org.eclipse.jgit.revwalk.RevCommit;
import org.eclipse.jgit.revwalk.RevObject;
import org.eclipse.jgit.revwalk.RevSort;
import org.eclipse.jgit.revwalk.RevWalk;
import org.eclipse.jgit.transport.RefSpec;
import org.jetbrains.annotations.NotNull;

import java.io.IOException;
import java.util.*;

import static com.intellij.openapi.util.text.StringUtil.isEmpty;

public class GitCollectChangesPolicy implements CollectChangesBetweenRepositories {

  private static final Logger LOG = Logger.getInstance(GitCollectChangesPolicy.class.getName());

  private final GitVcsSupport myVcs;
  private final VcsOperationProgressProvider myProgressProvider;
  private final CommitLoader myCommitLoader;
  private final ServerPluginConfig myConfig;

  public GitCollectChangesPolicy(@NotNull GitVcsSupport vcs,
                                 @NotNull VcsOperationProgressProvider progressProvider,
                                 @NotNull CommitLoader commitLoader,
                                 @NotNull ServerPluginConfig config) {
    myVcs = vcs;
    myProgressProvider = progressProvider;
    myCommitLoader = commitLoader;
    myConfig = config;
  }


  @NotNull
  public List<ModificationData> collectChanges(@NotNull VcsRoot fromRoot,
                                               @NotNull RepositoryStateData fromState,
                                               @NotNull VcsRoot toRoot,
                                               @NotNull RepositoryStateData toState,
                                               @NotNull CheckoutRules checkoutRules) throws VcsException {
    return collectChanges(toRoot, fromState, toState, checkoutRules);
  }

  @NotNull
  public List<ModificationData> collectChanges(@NotNull VcsRoot root,
                                               @NotNull RepositoryStateData fromState,
                                               @NotNull RepositoryStateData toState,
                                               @NotNull CheckoutRules checkoutRules) throws VcsException {
    List<ModificationData> changes = new ArrayList<ModificationData>();
    OperationContext context = myVcs.createContext(root, "collecting changes", createProgress());
    try {
      Repository r = context.getRepository();
      ModificationDataRevWalk revWalk = new ModificationDataRevWalk(myConfig, context);
      revWalk.sort(RevSort.TOPO);
      ensureRepositoryStateLoadedFor(context, r, true, toState, fromState);
      markStart(r, revWalk, toState);
      markUninteresting(r, revWalk, fromState, toState);
      while (revWalk.next() != null) {
        changes.add(revWalk.createModificationData());
      }
    } catch (Exception e) {
      if (e instanceof SubmoduleException) {
        SubmoduleException se = (SubmoduleException) e;
        Set<String> affectedBranches = getBranchesWithCommit(context.getRepository(), toState, se.getMainRepositoryCommit());
        throw context.wrapException(se.addBranches(affectedBranches));
      }
      throw context.wrapException(e);
    } finally {
      context.close();
    }
    return changes;
  }


  @NotNull
  private Set<String> getBranchesWithCommit(@NotNull Repository r, @NotNull RepositoryStateData state, @NotNull String commit) {
    return Collections.emptySet();
  }


  @NotNull
  public RepositoryStateData getCurrentState(@NotNull VcsRoot root) throws VcsException {
    return myVcs.getCurrentState(root);
  }

  public void ensureRepositoryStateLoadedFor(@NotNull final OperationContext context,
                                             @NotNull final Repository repo,
                                             final boolean failOnFirstError,
                                             @NotNull final RepositoryStateData... states) throws Exception {
    boolean isFirst = failOnFirstError;
    if (myConfig.usePerBranchFetch()) {
      for (RepositoryStateData state : states) {
        ensureRepositoryStateLoadedOneFetchPerBranch(context, state, isFirst);
        isFirst = false;
      }
    } else {
      FetchAllRefs fetch = new FetchAllRefs(context.getProgress(), repo, context.getGitRoot(), states);
      for (RepositoryStateData state : states) {
        ensureRepositoryStateLoaded(context, repo, state, fetch, isFirst);
        isFirst = false;
      }
    }
  }

  @NotNull
  public RepositoryStateData fetchAllRefs(@NotNull final OperationContext context,
                                          @NotNull final GitVcsRoot root) throws VcsException {
    try {
      final RepositoryStateData currentState = myVcs.getCurrentState(root);
      new FetchAllRefs(context.getProgress(), context.getRepository(), context.getGitRoot(), currentState).fetchTrackedRefs();
      return currentState;
    } catch (Exception e) {
      throw new VcsException(e.getMessage(), e);
    }
  }

  private void ensureRepositoryStateLoaded(@NotNull OperationContext context,
                                           @NotNull Repository db,
                                           @NotNull RepositoryStateData state,
                                           @NotNull FetchAllRefs fetch,
                                           boolean throwErrors) throws Exception {
    GitVcsRoot root = context.getGitRoot();
    for (Map.Entry<String, String> entry : state.getBranchRevisions().entrySet()) {
      String ref = entry.getKey();
      String revision = GitUtils.versionRevision(entry.getValue());
      if (myCommitLoader.findCommit(db, revision) != null)
        continue;

      if (!fetch.isInvoked())
        fetch.fetchTrackedRefs();

      if (myCommitLoader.findCommit(db, revision) != null)
        continue;

      if (!fetch.allRefsFetched())
        fetch.fetchAllRefs();

      try {
        myCommitLoader.getCommit(db, ObjectId.fromString(revision));
      } catch (IncorrectObjectTypeException e) {
        LOG.warn("Ref " + ref + " points to a non-commit " + revision);
      } catch (Exception e) {
        if (throwErrors) {
          throw new VcsException("Cannot find revision " + revision + " in branch " + ref + " in VCS root " + LogUtil.describe(root), e);
        } else {
          LOG.warn("Cannot find revision " + revision + " in branch " + ref + " in VCS root " + LogUtil.describe(root));
        }
      }
    }
  }

  private void ensureRepositoryStateLoadedOneFetchPerBranch(@NotNull OperationContext context, @NotNull RepositoryStateData state, boolean throwErrors) throws Exception {
    GitVcsRoot root = context.getGitRoot();
    for (Map.Entry<String, String> entry : state.getBranchRevisions().entrySet()) {
      String branch = entry.getKey();
      String revision = entry.getValue();
      GitVcsRoot branchRoot = root.getRootForBranch(branch);
      try {
        myCommitLoader.loadCommit(context, branchRoot, GitUtils.versionRevision(revision));
      } catch (Exception e) {
        if (throwErrors) {
          throw e;
        } else {
          LOG.warn("Cannot find revision " + revision + " in branch " + branch + " of root " + LogUtil.describe(context.getGitRoot()));
        }
      }
    }
  }

  private void markUninteresting(@NotNull Repository r,
                                 @NotNull ModificationDataRevWalk walk,
                                 @NotNull final RepositoryStateData fromState,
                                 @NotNull final RepositoryStateData toState) throws IOException {
    List<RevCommit> commits = getCommits(fromState, r, walk);
    if (commits.isEmpty()) {//if non of fromState revisions found - limit commits by toState
      commits = getCommits(toState, r, walk);
      LOG.info("Cannot find commits referenced by fromState, will not report any changes");
    }
    for (RevCommit commit : commits) {
      walk.markUninteresting(commit);
    }
  }


  private void markStart(@NotNull Repository r, @NotNull RevWalk walk, @NotNull RepositoryStateData state) throws IOException {
    walk.markStart(getCommits(state, r, walk));
  }


  private List<RevCommit> getCommits(@NotNull RepositoryStateData state, @NotNull Repository r, @NotNull RevWalk walk) throws IOException {
    List<RevCommit> revisions = new ArrayList<RevCommit>();
    for (String revision : state.getBranchRevisions().values()) {
      ObjectId id = ObjectId.fromString(GitUtils.versionRevision(revision));
      if (r.hasObject(id)) {
        RevObject obj = walk.parseAny(id);
        if (obj.getType() == Constants.OBJ_COMMIT)
          revisions.add((RevCommit) obj);
      }
    }
    return revisions;
  }


  @NotNull
  private GitProgress createProgress() {
    try {
      return new GitVcsOperationProgress(myProgressProvider.getProgress());
    } catch (IllegalStateException e) {
      return GitProgress.NO_OP;
    }
  }

  private class FetchAllRefs {
    private final GitProgress myProgress;
    private final Repository myDb;
    private final GitVcsRoot myRoot;
    private final Set<String> myAllRefNames;
    private boolean myInvoked = false;
    private boolean myAllRefsFetched = false;

    private FetchAllRefs(@NotNull GitProgress progress,
                         @NotNull Repository db,
                         @NotNull GitVcsRoot root,
                         @NotNull RepositoryStateData... states) {
      myProgress = progress;
      myDb = db;
      myRoot = root;
      myAllRefNames = getAllRefNames(states);
    }

<<<<<<< HEAD
    void fetchTrackedRefs() throws NotSupportedException, VcsException, TransportException {
=======
    void run() throws IOException, VcsException {
>>>>>>> 6d749c47
      myInvoked = true;
      FetchSettings settings = new FetchSettings(myRoot.getAuthSettings(), myProgress);
      myCommitLoader.fetch(myDb, myRoot.getRepositoryFetchURL(), calculateRefSpecsForFetch(), settings);
    }

    void fetchAllRefs() throws NotSupportedException, VcsException, TransportException {
      myInvoked = true;
      myAllRefsFetched = true;
      FetchSettings settings = new FetchSettings(myRoot.getAuthSettings(), myProgress);
      myCommitLoader.fetch(myDb, myRoot.getRepositoryFetchURL(), Collections.singleton(new RefSpec("refs/*:refs/*").setForceUpdate(true)), settings);
    }

    boolean isInvoked() {
      return myInvoked;
    }

    boolean allRefsFetched() {
      return myAllRefsFetched;
    }

    private Collection<RefSpec> calculateRefSpecsForFetch() throws VcsException {
      List<RefSpec> specs = new ArrayList<RefSpec>();
      Map<String, Ref> remoteRepositoryRefs;
      try {
        remoteRepositoryRefs = myVcs.getRemoteRefs(myRoot.getOriginalRoot());
      } catch (Exception e) {
        //when failed to get state of the remote repository try to collect changes in all refs we have
        remoteRepositoryRefs = null;
      }
      for (String ref : myAllRefNames) {
        if (remoteRepositoryRefs != null && remoteRepositoryRefs.containsKey(ref))
          specs.add(new RefSpec(ref + ":" + ref).setForceUpdate(true));
      }
      return specs;
    }

    private Set<String> getAllRefNames(@NotNull RepositoryStateData... states) {
      Set<String> refs = new HashSet<String>();
      for (RepositoryStateData state : states) {
        for (String ref : state.getBranchRevisions().keySet()) {
          if (!isEmpty(ref))
            refs.add(GitUtils.expandRef(ref));
        }
      }
      return refs;
    }
  }
}<|MERGE_RESOLUTION|>--- conflicted
+++ resolved
@@ -20,11 +20,6 @@
 import jetbrains.buildServer.buildTriggers.vcs.git.submodules.SubmoduleException;
 import jetbrains.buildServer.vcs.*;
 import org.eclipse.jgit.errors.IncorrectObjectTypeException;
-<<<<<<< HEAD
-import org.eclipse.jgit.errors.NotSupportedException;
-import org.eclipse.jgit.errors.TransportException;
-=======
->>>>>>> 6d749c47
 import org.eclipse.jgit.lib.Constants;
 import org.eclipse.jgit.lib.ObjectId;
 import org.eclipse.jgit.lib.Ref;
@@ -257,17 +252,13 @@
       myAllRefNames = getAllRefNames(states);
     }
 
-<<<<<<< HEAD
-    void fetchTrackedRefs() throws NotSupportedException, VcsException, TransportException {
-=======
-    void run() throws IOException, VcsException {
->>>>>>> 6d749c47
+    void fetchTrackedRefs() throws IOException, VcsException {
       myInvoked = true;
       FetchSettings settings = new FetchSettings(myRoot.getAuthSettings(), myProgress);
       myCommitLoader.fetch(myDb, myRoot.getRepositoryFetchURL(), calculateRefSpecsForFetch(), settings);
     }
 
-    void fetchAllRefs() throws NotSupportedException, VcsException, TransportException {
+    void fetchAllRefs() throws IOException, VcsException {
       myInvoked = true;
       myAllRefsFetched = true;
       FetchSettings settings = new FetchSettings(myRoot.getAuthSettings(), myProgress);
