/*
 * Copyright 2000-2011 JetBrains s.r.o.
 *
 * Licensed under the Apache License, Version 2.0 (the "License");
 * you may not use this file except in compliance with the License.
 * You may obtain a copy of the License at
 *
 * http://www.apache.org/licenses/LICENSE-2.0
 *
 * Unless required by applicable law or agreed to in writing, software
 * distributed under the License is distributed on an "AS IS" BASIS,
 * WITHOUT WARRANTIES OR CONDITIONS OF ANY KIND, either express or implied.
 * See the License for the specific language governing permissions and
 * limitations under the License.
 */

package jetbrains.buildServer.buildTriggers.vcs.git;

import jetbrains.buildServer.util.DiagnosticUtil;
import jetbrains.buildServer.util.FileUtil;
import jetbrains.buildServer.vcs.VcsException;
import jetbrains.buildServer.vcs.impl.VcsRootImpl;
import org.eclipse.jgit.lib.Config;
import org.eclipse.jgit.lib.ProgressMonitor;
import org.eclipse.jgit.lib.Repository;
import org.eclipse.jgit.storage.file.WindowCache;
import org.eclipse.jgit.storage.file.WindowCacheConfig;
import org.eclipse.jgit.transport.FetchResult;
import org.eclipse.jgit.transport.RefSpec;
import org.eclipse.jgit.transport.Transport;
import org.eclipse.jgit.transport.URIish;
import org.jetbrains.annotations.NotNull;

import java.io.*;
import java.net.URISyntaxException;
import java.util.ArrayList;
import java.util.Collection;
import java.util.List;
import java.util.Map;
import java.util.concurrent.Executors;
import java.util.concurrent.ScheduledExecutorService;
import java.util.concurrent.TimeUnit;

/**
 * Method main of this class is supposed to be run in separate process to avoid OutOfMemoryExceptions in server's process
 *
 * @author dmitry.neverov
 */
public class Fetcher {

  public static void main(String[] args) throws IOException, VcsException, URISyntaxException {
    boolean debug = false;
    ScheduledExecutorService exec = Executors.newScheduledThreadPool(1);
    try {
      Map<String, String> properties = VcsRootImpl.stringToProperties(readInput());
      String threadDumpFilePath = properties.remove(Constants.THREAD_DUMP_FILE);
      String repositoryPath = properties.remove(Constants.REPOSITORY_DIR_PROPERTY_NAME);
      debug = "true".equals(properties.remove(Constants.VCS_DEBUG_ENABLED));

      ByteArrayOutputStream output = new ByteArrayOutputStream();
      FetchProgressMonitor progress = new FetchProgressMonitor(new PrintStream(output));
      exec.scheduleAtFixedRate(new Monitoring(threadDumpFilePath, output), 10, 10, TimeUnit.SECONDS);
      fetch(new File(repositoryPath), properties, progress);
      FileUtil.delete(new File(threadDumpFilePath));
    } catch (Throwable t) {
      if (debug || isImportant(t)) {
        t.printStackTrace(System.err);
      } else {
        System.err.println(t.getMessage());
      }
      System.exit(1);
    } finally {
      exec.shutdown();
    }
  }

  /**
   * Do fetch in directory <code>repositoryDir</code> with vcsRootProperties from <code>vcsRootProperties</code>
   *
   * @param repositoryDir     directory where run fetch
   * @param vcsRootProperties properties of vcsRoot
   * @throws IOException
   * @throws VcsException
   * @throws URISyntaxException
   */
  private static void fetch(final File repositoryDir, Map<String, String> vcsRootProperties, @NotNull ProgressMonitor progressMonitor) throws IOException, VcsException, URISyntaxException {
    final String fetchUrl = vcsRootProperties.get(Constants.FETCH_URL);
    final String refspecs = vcsRootProperties.get(Constants.REFSPEC);
<<<<<<< HEAD
    GitVcsRoot.AuthSettings auth = new GitVcsRoot.AuthSettings(vcsRootProperties);
    PluginConfigImpl config = new PluginConfigImpl();
=======
    Settings.AuthSettings auth = new Settings.AuthSettings(vcsRootProperties);
    PluginConfigImpl config = new PluginConfigImpl(new ServerPaths());
    URIish authURI = auth.createAuthURI(fetchUrl);
>>>>>>> 64971b81

    configureStreamFileThreshold();
    TransportFactory transportFactory = new TransportFactoryImpl(config);
    Transport tn = null;
    try {
      //This method should be called with repository creation lock, but Fetcher is ran in separate process, so
      //locks won't help. Fetcher is ran after we have ensured that repository exists, so we can call it without lock.
      Repository repository = GitServerUtil.getRepository(repositoryDir, authURI);
      workaroundRacyGit();
      tn = transportFactory.createTransport(repository, authURI, auth);
      FetchResult result = tn.fetch(progressMonitor, parseRefspecs(refspecs));
      GitServerUtil.checkFetchSuccessful(result);
    } finally {
      if (tn != null)
        tn.close();
    }
  }

  private static void configureStreamFileThreshold() {
    Config rc = new Config();
    rc.setLong("core", null, "streamfilethreshold", Integer.MAX_VALUE);
    WindowCacheConfig cfg = new WindowCacheConfig();
    cfg.fromConfig(rc);
    WindowCache.reconfigure(cfg);
  }

  /**
   * Read input from System.in until it closed
   *
   * @return input as string
   * @throws IOException
   */
  private static String readInput() throws IOException {
    char[] chars = new char[512];
    StringBuilder sb = new StringBuilder();
    Reader processInput = new BufferedReader(new InputStreamReader(System.in, "UTF-8"));
    int count = 0;
    while ((count = processInput.read(chars)) != -1) {
      final String str = new String(chars, 0, count);
      sb.append(str);
    }
    return sb.toString();
  }


  private static boolean isImportant(Throwable t) {
    return t instanceof NullPointerException ||
           t instanceof Error ||
           t instanceof InterruptedException ||
           t instanceof InterruptedIOException;
  }

  /**
   * Fetch could be so fast that even though it downloads some new packs
   * a timestamp of objects/packs dir is not changed (at least on linux).
   * If timestamp of that dir is not changed from the last read, jgit assumes
   * there is nothing new there and could not find object even if it already
   * exists in repository. This method sleeps for 1 second, so subsequent
   * write to objects/pack dir will change its timestamp.
   */
  private static void workaroundRacyGit() {
    try {
      Thread.sleep(1000);
    } catch (InterruptedException e) {
      Thread.currentThread().interrupt();
    }
  }

  private static Collection<RefSpec> parseRefspecs(String refspecs) {
    String[] specs = refspecs.split(",");
    List<RefSpec> result = new ArrayList<RefSpec>();
    for (String spec : specs) {
      result.add(new RefSpec(spec).setForceUpdate(true));
    }
    return result;
  }

  private static class Monitoring implements Runnable {

    private final File myFile;
    private final ByteArrayOutputStream myGitOutput;

    Monitoring(@NotNull String threadDumpFilePath, @NotNull ByteArrayOutputStream gitOutput) {
      myFile = new File(threadDumpFilePath);
      myGitOutput = gitOutput;
    }

    public void run() {
      String threadDump = DiagnosticUtil.threadDumpToString();
      String gitProgress = myGitOutput.toString();
      FileUtil.writeFile(myFile, threadDump + "\ngit progress:\n" + gitProgress);
    }
  }
}<|MERGE_RESOLUTION|>--- conflicted
+++ resolved
@@ -86,14 +86,9 @@
   private static void fetch(final File repositoryDir, Map<String, String> vcsRootProperties, @NotNull ProgressMonitor progressMonitor) throws IOException, VcsException, URISyntaxException {
     final String fetchUrl = vcsRootProperties.get(Constants.FETCH_URL);
     final String refspecs = vcsRootProperties.get(Constants.REFSPEC);
-<<<<<<< HEAD
     GitVcsRoot.AuthSettings auth = new GitVcsRoot.AuthSettings(vcsRootProperties);
     PluginConfigImpl config = new PluginConfigImpl();
-=======
-    Settings.AuthSettings auth = new Settings.AuthSettings(vcsRootProperties);
-    PluginConfigImpl config = new PluginConfigImpl(new ServerPaths());
     URIish authURI = auth.createAuthURI(fetchUrl);
->>>>>>> 64971b81
 
     configureStreamFileThreshold();
     TransportFactory transportFactory = new TransportFactoryImpl(config);
