/*
 * Copyright 2000-2014 JetBrains s.r.o.
 *
 * Licensed under the Apache License, Version 2.0 (the "License");
 * you may not use this file except in compliance with the License.
 * You may obtain a copy of the License at
 *
 * http://www.apache.org/licenses/LICENSE-2.0
 *
 * Unless required by applicable law or agreed to in writing, software
 * distributed under the License is distributed on an "AS IS" BASIS,
 * WITHOUT WARRANTIES OR CONDITIONS OF ANY KIND, either express or implied.
 * See the License for the specific language governing permissions and
 * limitations under the License.
 */

package jetbrains.buildServer.buildTriggers.vcs.git;

import com.googlecode.javaewah.EWAHCompressedBitmap;
import com.intellij.openapi.diagnostic.Logger;
import com.intellij.openapi.util.SystemInfo;
import com.jcraft.jsch.*;
import gnu.trove.TObjectHashingStrategy;
import jetbrains.buildServer.agent.ClasspathUtil;
import jetbrains.buildServer.buildTriggers.vcs.git.patch.GitPatchProcess;
import jetbrains.buildServer.messages.serviceMessages.ServiceMessage;
import jetbrains.buildServer.serverSide.CachePaths;
import jetbrains.buildServer.serverSide.TeamCityProperties;
import jetbrains.buildServer.serverSide.crypt.EncryptUtil;
import jetbrains.buildServer.util.Dates;
import jetbrains.buildServer.util.DiagnosticUtil;
import jetbrains.buildServer.util.FileUtil;
import jetbrains.buildServer.vcs.AbstractPatchBuilder;
import jetbrains.buildServer.vcs.VcsException;
import jetbrains.buildServer.vcs.VcsPersonalSupport;
import jetbrains.buildServer.vcs.VcsRoot;
import jetbrains.buildServer.vcs.patches.LowLevelPatchBuilder;
import jetbrains.buildServer.vcs.patches.PatchBuilderImpl;
import org.apache.commons.codec.Decoder;
import org.apache.commons.logging.LogFactory;
import org.apache.http.HttpEntity;
import org.apache.http.client.HttpClient;
import org.apache.log4j.BasicConfigurator;
import org.apache.log4j.Layout;
import org.eclipse.jgit.lib.ProgressMonitor;
import org.eclipse.jgit.transport.http.apache.HttpClientConnectionFactory;
import org.jdom.Element;
import org.jetbrains.annotations.NotNull;
import org.jetbrains.annotations.Nullable;
import org.quartz.CronExpression;

import java.io.File;
import java.lang.management.ManagementFactory;
import java.lang.management.OperatingSystemMXBean;
import java.text.ParseException;
import java.util.*;

import static com.intellij.openapi.util.text.StringUtil.isEmpty;
import static com.intellij.openapi.util.text.StringUtil.isEmptyOrSpaces;
import static java.util.Arrays.asList;
import static jetbrains.buildServer.util.CollectionsUtil.setOf;

/**
 * @author dmitry.neverov
 */
public class PluginConfigImpl implements ServerPluginConfig {

  public static final String TEAMCITY_GIT_IDLE_TIMEOUT_SECONDS = "teamcity.git.idle.timeout.seconds";
  public static final String MAP_FULL_PATH_PERSISTENT_CACHES = "teamcity.git.persistentCacheEnabled";
  private static final String TEAMCITY_GIT_SSH_PROXY_TYPE = "teamcity.git.sshProxyType";
  private static final String TEAMCITY_GIT_SSH_PROXY_HOST = "teamcity.git.sshProxyHost";
  private static final String TEAMCITY_GIT_SSH_PROXY_PORT = "teamcity.git.sshProxyPort";
  private static final String TEAMCITY_GIT_ALWAYS_CHECK_CIPHERS = "teamcity.git.always.check.ciphers";
  private static final String HTTP_CONNECTION_FACTORY = "teamcity.git.httpConnectionFactory";
  private static final String HTTP_CONNECTION_SSL_PROTOCOL = "teamcity.git.httpConnectionSslProtocol";
  private static final String MONITORING_FILE_THRESHOLD_SECONDS = "teamcity.git.monitoringFileThresholdSeconds";
  public static final String CREATE_NEW_CONNECTION_FOR_PRUNE = "teamcity.git.newConnectionForPrune";
<<<<<<< HEAD
  private static final String ACCESS_TIME_UPDATE_RATE_MINUTES = "teamcity.git.accessTimeUpdateRateMinutes";
=======
  public static final String IGNORE_MISSING_REMOTE_REF = "teamcity.git.ignoreMissingRemoteRef";
>>>>>>> 2ecedcfd
  private static final String GET_REPOSITORY_STATE_TIMEOUT_SECONDS = "teamcity.git.repositoryStateTimeoutSeconds";
  private final static Logger LOG = Logger.getInstance(PluginConfigImpl.class.getName());
  private final static int GB = 1024 * 1024 * 1024;//bytes
  private final File myCachesDir;
  private final Set<String> myFetcherPropertyNames = setOf(TEAMCITY_GIT_IDLE_TIMEOUT_SECONDS,
                                                           TEAMCITY_GIT_SSH_PROXY_TYPE,
                                                           TEAMCITY_GIT_SSH_PROXY_HOST,
                                                           TEAMCITY_GIT_SSH_PROXY_PORT,
                                                           TEAMCITY_GIT_ALWAYS_CHECK_CIPHERS,
                                                           HTTP_CONNECTION_FACTORY,
                                                           HTTP_CONNECTION_SSL_PROTOCOL,
                                                           Constants.AMAZON_HOSTS,
                                                           MONITORING_FILE_THRESHOLD_SECONDS,
                                                           CREATE_NEW_CONNECTION_FOR_PRUNE,
                                                           GET_REPOSITORY_STATE_TIMEOUT_SECONDS,
                                                           IGNORE_MISSING_REMOTE_REF);

  public PluginConfigImpl() {
    myCachesDir = null;
  }

  public PluginConfigImpl(@NotNull final CachePaths paths) {
    myCachesDir = paths.getCacheDirectory("git");
  }


  public static boolean isTeamcitySshKeysEnabled() {
    return TeamCityProperties.getBooleanOrTrue("teamcity.git.enableTeamcitySshKeys");
  }


  @NotNull
  public File getCachesDir() {
    if (myCachesDir == null)
      throw new IllegalStateException("Caches dir is not initialized");
    return myCachesDir;
  }


  public int getStreamFileThresholdMb() {
    int defaultThreshold = 128;
    int threshold = TeamCityProperties.getInteger("teamcity.git.stream.file.threshold.mb", defaultThreshold);
    if (threshold <= 0)
      return 128;
    return threshold;
  }


  public String getFetchProcessJavaPath() {
    final String jdkHome = System.getProperty("java.home");
    File defaultJavaExec = new File(jdkHome.replace('/', File.separatorChar) + File.separator + "bin" + File.separator + "java");
    return TeamCityProperties.getProperty("teamcity.git.fetch.process.java.exec", defaultJavaExec.getAbsolutePath());
  }


  public String getFetchProcessMaxMemory() {
    String maxMemory = getExplicitFetchProcessMaxMemory();
    if (!isEmpty(maxMemory))
      return maxMemory;
    try {
      Class.forName("com.sun.management.OperatingSystemMXBean");
    } catch (ClassNotFoundException e) {
      return "512M";
    }
    OperatingSystemMXBean osBean = ManagementFactory.getOperatingSystemMXBean();
    if (osBean instanceof com.sun.management.OperatingSystemMXBean) {
      long freeRAM = ((com.sun.management.OperatingSystemMXBean) osBean).getFreePhysicalMemorySize();
      if (freeRAM > GB)
        return "1024M";
    }
    return "512M";
  }


  public String getGcProcessMaxMemory() {
    String xmx = TeamCityProperties.getProperty("teamcity.git.gcXmx");
    if (!isEmpty(xmx))
      return xmx;
    try {
      Class.forName("com.sun.management.OperatingSystemMXBean");
    } catch (ClassNotFoundException e) {
      return "768M";
    }
    OperatingSystemMXBean osBean = ManagementFactory.getOperatingSystemMXBean();
    if (osBean instanceof com.sun.management.OperatingSystemMXBean) {
      long freeRAM = ((com.sun.management.OperatingSystemMXBean) osBean).getFreePhysicalMemorySize();
      if (freeRAM > GB)
        return "1024M";
    }
    return "768M";
  }

  @Nullable
  public String getExplicitFetchProcessMaxMemory() {
    return TeamCityProperties.getPropertyOrNull("teamcity.git.fetch.process.max.memory");
  }

  public boolean isSeparateProcessForFetch() {
    return TeamCityProperties.getBooleanOrTrue("teamcity.git.fetch.separate.process");
  }


  public boolean isSeparateProcessForPatch() {
    return TeamCityProperties.getBooleanOrTrue("teamcity.git.buildPatchInSeparateProcess");
  }

  public boolean isRunNativeGC() {
    return TeamCityProperties.getBoolean("teamcity.server.git.gc.enabled");
  }

  public boolean isRunJGitGC() {
    return TeamCityProperties.getBoolean("teamcity.git.gcEnabled");
  }

  public String getPathToGit() {
    return TeamCityProperties.getProperty("teamcity.server.git.executable.path", "git");
  }

  public int getNativeGCQuotaMinutes() {
    return TeamCityProperties.getInteger("teamcity.server.git.gc.quota.minutes", 60);
  }

  public String getFetchClasspath() {
    Set<Class> classes = fetchProcessClasses();
    return ClasspathUtil.composeClasspath(classes.toArray(new Class[classes.size()]), null, null);
  }


  public String getFetcherClassName() {
    return Fetcher.class.getName();
  }

  public String getPatchClasspath() {
    Set<Class> classes = fetchProcessClasses();
    classes.add(AbstractPatchBuilder.class);
    classes.add(PatchBuilderImpl.class);
    classes.add(LowLevelPatchBuilder.class);
    classes.add(org.slf4j.Logger.class);
    classes.add(org.slf4j.impl.StaticLoggerBinder.class);
    classes.add(EWAHCompressedBitmap.class);
    return ClasspathUtil.composeClasspath(classes.toArray(new Class[classes.size()]), null, null);
  }

  public String getPatchBuilderClassName() {
    return GitPatchProcess.class.getName();
  }

  public boolean passEnvToChildProcess() {
    return TeamCityProperties.getBooleanOrTrue("teamcity.git.passEnvToChildProcess");
  }

  private Set<Class> fetchProcessClasses() {
    Set<Class> result = new HashSet<Class>();
    result.addAll(asList(
      Fetcher.class,
      VcsRoot.class,
      ProgressMonitor.class,
      VcsPersonalSupport.class,
      Logger.class,
      GitVcsRoot.class,
      JSch.class,
      Decoder.class,
      TObjectHashingStrategy.class,
      EncryptUtil.class,
      DiagnosticUtil.class,
      FileUtil.class,
      Element.class,
      Layout.class,
      VcsException.class,
      BasicConfigurator.class,
      HttpClientConnectionFactory.class,
      HttpClient.class,
      LogFactory.class,
      HttpEntity.class,
      CachePaths.class,
      ServiceMessage.class,
      org.slf4j.Logger.class,
      org.slf4j.impl.StaticLoggerBinder.class,
      EWAHCompressedBitmap.class
    ));
    Collections.addAll(result, GitVcsSupport.class.getInterfaces());
    return result;
  }

  public int getFixedSubmoduleCommitSearchDepth() {
    return TeamCityProperties.getInteger("teamcity.server.git.fixed.submodule.commit.search.depth", 100);
  }

  public int getIdleTimeoutSeconds() {
    return TeamCityProperties.getInteger(TEAMCITY_GIT_IDLE_TIMEOUT_SECONDS, DEFAULT_IDLE_TIMEOUT);
  }

  public int getFetchTimeout() {
    int deprecatedFetchTimeout = TeamCityProperties.getInteger("teamcity.git.fetch.timeout", DEFAULT_IDLE_TIMEOUT);
    int idleTimeout = getIdleTimeoutSeconds();
    if (deprecatedFetchTimeout > idleTimeout)
      return deprecatedFetchTimeout;
    return idleTimeout;
  }

  @Override
  public int getPushTimeoutSeconds() {
    return TeamCityProperties.getInteger("teamcity.git.pushIdleTimeoutSeconds", getIdleTimeoutSeconds());
  }

  public int getRepositoryStateTimeoutSeconds() {
    return TeamCityProperties.getInteger(GET_REPOSITORY_STATE_TIMEOUT_SECONDS, 60);
  }

  public int getPatchProcessIdleTimeoutSeconds() {
    return TeamCityProperties.getInteger("teamcity.git.patchProcessIdleTimeoutSeconds", 1800);
  }

  public long getMirrorExpirationTimeoutMillis() {
    int days = TeamCityProperties.getInteger("teamcity.git.mirror.expiration.timeout.days", 7);
    return days * Dates.ONE_DAY;
  }

  private void addProxySettingsForSeparateProcess(@NotNull List<String> options) {
    addHttpProxyHost(options);
    addHttpProxyPort(options);
    addHttpNonProxyHosts(options);
    addHttpsProxyHost(options);
    addHttpsProxyPort(options);
    addSshProxySettings(options);
  }

  @NotNull
  public List<String> getOptionsForSeparateProcess() {
    List<String> options = new ArrayList<String>();
    addProxySettingsForSeparateProcess(options);
    addSslTrustStoreSettingsForSeparateProcess(options);
    addInheritedOption(options, "java.net.preferIPv6Addresses");
    addInheritedOption(options, "jsse.enableSNIExtension");
    return options;
  }

  private void addSslTrustStoreSettingsForSeparateProcess(@NotNull List<String> options) {
    addInheritedOption(options, "javax.net.ssl.trustStore");
    addInheritedOption(options, "javax.net.ssl.trustStorePassword");
  }

  private void addInheritedOption(@NotNull List<String> options, @NotNull String key) {
    String value = System.getProperty(key);
    if (!isEmpty(value))
      options.add("-D" + key + "=" + value);
  }

  public Proxy getJschProxy() {
    String sshProxyType = TeamCityProperties.getProperty(TEAMCITY_GIT_SSH_PROXY_TYPE);
    if (isEmpty(sshProxyType))
      return null;
    String sshProxyHost = TeamCityProperties.getProperty(TEAMCITY_GIT_SSH_PROXY_HOST);
    if (isEmpty(sshProxyHost))
      return null;
    int sshProxyPort = TeamCityProperties.getInteger(TEAMCITY_GIT_SSH_PROXY_PORT, -1);
    if ("http".equals(sshProxyType)) {
      return sshProxyPort != -1 ? new ProxyHTTP(sshProxyHost, sshProxyPort) : new ProxyHTTP(sshProxyHost);
    }
    if ("socks4".equals(sshProxyType)) {
      return sshProxyPort != -1 ? new ProxySOCKS4(sshProxyHost, sshProxyPort) : new ProxySOCKS4(sshProxyHost);
    }
    if ("socks5".equals(sshProxyType)) {
      return sshProxyPort != -1 ? new ProxySOCKS5(sshProxyHost, sshProxyPort) : new ProxySOCKS5(sshProxyHost);
    }
    return null;
  }

  private void addHttpProxyHost(@NotNull final List<String> proxySettings) {
    String httpProxyHost = TeamCityProperties.getProperty("http.proxyHost");
    if (!isEmpty(httpProxyHost))
      proxySettings.add("-Dhttp.proxyHost=" + httpProxyHost);
  }

  private void addHttpProxyPort(List<String> proxySettings) {
    int httpProxyPort = TeamCityProperties.getInteger("http.proxyPort", -1);
    if (httpProxyPort != -1)
      proxySettings.add("-Dhttp.proxyPort=" + httpProxyPort);
  }

  private void addHttpNonProxyHosts(List<String> proxySettings) {
    String httpNonProxyHosts = TeamCityProperties.getProperty("http.nonProxyHosts");
    if (!isEmpty(httpNonProxyHosts)) {
      if (SystemInfo.isUnix) {
        proxySettings.add("-Dhttp.nonProxyHosts=" + httpNonProxyHosts);
      } else {
        proxySettings.add("-Dhttp.nonProxyHosts=\"" + httpNonProxyHosts + "\"");
      }
    }
  }

  private void addHttpsProxyHost(List<String> proxySettings) {
    String httpsProxyHost = TeamCityProperties.getProperty("https.proxyHost");
    if (!isEmpty(httpsProxyHost))
      proxySettings.add("-Dhttps.proxyHost=" + httpsProxyHost);
  }

  private void addHttpsProxyPort(List<String> proxySettings) {
    int httpsProxyPort = TeamCityProperties.getInteger("https.proxyPort", -1);
    if (httpsProxyPort != -1)
      proxySettings.add("-Dhttps.proxyPort=" + httpsProxyPort);
  }

  private void addSshProxySettings(List<String> proxySettings) {
    String sshProxyType = TeamCityProperties.getProperty(TEAMCITY_GIT_SSH_PROXY_TYPE);
    if (!isEmpty(sshProxyType))
      proxySettings.add("-Dteamcity.git.sshProxyType=" + sshProxyType);
    String sshProxyHost = TeamCityProperties.getProperty(TEAMCITY_GIT_SSH_PROXY_HOST);
    if (!isEmpty(sshProxyHost))
      proxySettings.add("-Dteamcity.git.sshProxyHost=" + sshProxyHost);
    int sshProxyPort = TeamCityProperties.getInteger(TEAMCITY_GIT_SSH_PROXY_PORT, -1);
    if (sshProxyPort != -1)
      proxySettings.add("-Dteamcity.git.sshProxyPort=" + sshProxyPort);
  }

  @NotNull
  public String getMonitoringDirName() {
    return "monitoring";
  }

  public int getMonitoringExpirationTimeoutHours() {
    return TeamCityProperties.getInteger("teamcity.git.monitoring.expiration.timeout.hours", 24);
  }

  @Override
  public long getMonitoringFileThresholdMillis() {
    int thresholdSeconds = TeamCityProperties.getInteger(MONITORING_FILE_THRESHOLD_SECONDS, 60 * 10 /*10 minutes*/);
    return thresholdSeconds * 1000L;
  }

  public boolean alwaysCheckCiphers() {
    return TeamCityProperties.getBoolean(TEAMCITY_GIT_ALWAYS_CHECK_CIPHERS);
  }

  public boolean verboseGetContentLog() {
    return TeamCityProperties.getBoolean("teamcity.git.verbose.get.content.log");
  }

  public boolean verboseTreeWalkLog() {
    return TeamCityProperties.getBoolean("teamcity.git.verbose.tree.walk.log");
  }

  public int getMapFullPathRevisionCacheSize() {
    return TeamCityProperties.getInteger("teamcity.git.map.full.path.revision.cache.size", 100);
  }

  public long getConnectionRetryIntervalMillis() {
    return TeamCityProperties.getInteger("teamcity.git.connectionRetryIntervalSeconds", 4) * 1000L;
  }

  public int getConnectionRetryAttempts() {
    return TeamCityProperties.getInteger("teamcity.git.connectionRetryAttempts", 3);
  }

  public boolean ignoreFetchedCommits() {
    return TeamCityProperties.getBoolean("teamcity.git.mapFullPathIgnoresFetchedCommits");
  }

  @Nullable
  public CronExpression getCleanupCronExpression() {
    String cron = TeamCityProperties.getProperty("teamcity.git.cleanupCron", "0 0 2 * * ? *");
    if (isEmpty(cron))
      return null;
    try {
      return new CronExpression(cron);
    } catch (ParseException e) {
      LOG.warn("Wrong cron expression " + cron, e);
      return null;
    }
  }

  @NotNull
  public Map<String, String> getFetcherProperties() {
    Map<String, String> fetcherProps = new HashMap<String, String>();
    for (String propName : myFetcherPropertyNames) {
      fetcherProps.put(propName, TeamCityProperties.getProperty(propName));
    }
    return fetcherProps;
  }

  public boolean usePerBranchFetch() {
    return TeamCityProperties.getBoolean("teamcity.git.usePerBranchFetch");
  }

  public int getHttpsSoLinger() {
    return TeamCityProperties.getInteger("teamcity.git.httpsSoLinger", 0);
  }

  public int getListFilesTTLSeconds() {
    return TeamCityProperties.getInteger("teamcity.git.listFilesTTLSeconds", 60);
  }

  @NotNull
  public String getHttpConnectionFactory() {
    return TeamCityProperties.getProperty(HTTP_CONNECTION_FACTORY, "httpClient");
  }

  @NotNull
  public String getHttpConnectionSslProtocol() {
    return TeamCityProperties.getProperty(HTTP_CONNECTION_SSL_PROTOCOL, "SSL");
  }

  public static boolean showKnownHostsDbOption() {
    return TeamCityProperties.getBoolean("teamcity.git.showKnownHostsDbOption");
  }

  @NotNull
  public List<String> getAmazonHosts() {
    String amazonHosts = TeamCityProperties.getProperty(Constants.AMAZON_HOSTS);
    if (isEmptyOrSpaces(amazonHosts))
      return Collections.emptyList();
    String[] hosts = amazonHosts.split(",");
    return asList(hosts);
  }

  public boolean useTagPackHeuristics() {
    return TeamCityProperties.getBoolean("teamcity.git.useTagPackHeuristics");
  }

  public boolean analyzeTagsInPackHeuristics() {
    return TeamCityProperties.getBoolean("teamcity.git.tagPackHeuristicsAnalyzeTags");
  }

  public boolean checkLabeledCommitIsInRemoteRepository() {
    return TeamCityProperties.getBooleanOrTrue("teamcity.git.tagPackHeuristicsCheckCommit");
  }

  @Override
  public boolean failLabelingWhenPackHeuristicsFails() {
    return TeamCityProperties.getBoolean("teamcity.git.failLabelingWhenPackHeuristicsFails");
  }

  @Override
  public boolean persistentCacheEnabled() {
    return TeamCityProperties.getBooleanOrTrue(MAP_FULL_PATH_PERSISTENT_CACHES);
  }

  @Override
  public boolean logRemoteRefs() {
    return TeamCityProperties.getBoolean("teamcity.git.logRemoteRefs");
  }

  @Override
  public boolean createNewConnectionForPrune() {
    return TeamCityProperties.getBooleanOrTrue(CREATE_NEW_CONNECTION_FOR_PRUNE);
  }

  @Override
<<<<<<< HEAD
  public long getAccessTimeUpdateRateMinutes() {
    return TeamCityProperties.getLong(ACCESS_TIME_UPDATE_RATE_MINUTES, 5);
=======
  public boolean ignoreMissingRemoteRef() {
    return TeamCityProperties.getBoolean(IGNORE_MISSING_REMOTE_REF);
>>>>>>> 2ecedcfd
  }
}<|MERGE_RESOLUTION|>--- conflicted
+++ resolved
@@ -75,11 +75,8 @@
   private static final String HTTP_CONNECTION_SSL_PROTOCOL = "teamcity.git.httpConnectionSslProtocol";
   private static final String MONITORING_FILE_THRESHOLD_SECONDS = "teamcity.git.monitoringFileThresholdSeconds";
   public static final String CREATE_NEW_CONNECTION_FOR_PRUNE = "teamcity.git.newConnectionForPrune";
-<<<<<<< HEAD
+  public static final String IGNORE_MISSING_REMOTE_REF = "teamcity.git.ignoreMissingRemoteRef";
   private static final String ACCESS_TIME_UPDATE_RATE_MINUTES = "teamcity.git.accessTimeUpdateRateMinutes";
-=======
-  public static final String IGNORE_MISSING_REMOTE_REF = "teamcity.git.ignoreMissingRemoteRef";
->>>>>>> 2ecedcfd
   private static final String GET_REPOSITORY_STATE_TIMEOUT_SECONDS = "teamcity.git.repositoryStateTimeoutSeconds";
   private final static Logger LOG = Logger.getInstance(PluginConfigImpl.class.getName());
   private final static int GB = 1024 * 1024 * 1024;//bytes
@@ -528,12 +525,11 @@
   }
 
   @Override
-<<<<<<< HEAD
   public long getAccessTimeUpdateRateMinutes() {
     return TeamCityProperties.getLong(ACCESS_TIME_UPDATE_RATE_MINUTES, 5);
-=======
+  }
+
   public boolean ignoreMissingRemoteRef() {
     return TeamCityProperties.getBoolean(IGNORE_MISSING_REMOTE_REF);
->>>>>>> 2ecedcfd
   }
 }