--- conflicted
+++ resolved
@@ -553,27 +553,11 @@
       return true;
     }
 
-<<<<<<< HEAD
-    String cachedCurrentVersion = getCachedCurrentVersion(s.getRepositoryDir(), s.getRef());
-    if (cachedCurrentVersion == null) {
-      LOG.debug("Remote ref updated: repository " + LogUtil.describe(root) + ", ref '" + refName + "' local revision not found, remote revision " + remoteRef.getObjectId().name());
-      return true;
-    }
-
-    String sha = GitUtils.versionRevision(cachedCurrentVersion);
-    if (!remoteRef.getObjectId().name().equals(sha)) {
-      LOG.debug("Remote ref updated: repository " + LogUtil.describe(root) + ", ref '" + refName + "' local revision " + sha + ", remote revision " + remoteRef.getObjectId().name());
-      return true;
-    }
-
-    return false;
-=======
     Ref localRef = db.getRef(refName);
     if (localRef == null)
       return true;
 
     return !remoteRef.getObjectId().name().equals(localRef.getObjectId().name());
->>>>>>> 44e4d908
   }
 
 
