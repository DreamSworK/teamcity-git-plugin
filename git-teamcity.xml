--- conflicted
+++ resolved
@@ -1,696 +1,15 @@
-<<<<<<< HEAD
 <?xml version="1.0" encoding="UTF-8"?>
 <project name="git-teamcity" default="all">
-  
-  
+
+
   <property file="git-teamcity.properties"/>
   <!-- Uncomment the following property if no tests compilation is needed -->
-  <!-- 
+  <!--
   <property name="skip.tests" value="true"/>
    -->
-  
+
   <!-- Compiler options -->
-  
-  <property name="compiler.debug" value="on"/>
-  <property name="compiler.generate.no.warnings" value="off"/>
-  <property name="compiler.args" value=""/>
-  <property name="compiler.max.memory" value="128m"/>
-  <patternset id="ignored.files">
-    <exclude name="**/CVS/**"/>
-    <exclude name="**/SCCS/**"/>
-    <exclude name="**/RCS/**"/>
-    <exclude name="**/rcs/**"/>
-    <exclude name="**/.DS_Store/**"/>
-    <exclude name="**/.svn/**"/>
-    <exclude name="**/.pyc/**"/>
-    <exclude name="**/.pyo/**"/>
-    <exclude name="**/*.pyc/**"/>
-    <exclude name="**/*.pyo/**"/>
-    <exclude name="**/.git/**"/>
-    <exclude name="**/*.hprof/**"/>
-    <exclude name="**/_svn/**"/>
-    <exclude name="**/.hg/**"/>
-    <exclude name="**/.sbas/**"/>
-    <exclude name="**/.IJI.*/**"/>
-    <exclude name="**/vssver.scc/**"/>
-    <exclude name="**/vssver2.scc/**"/>
-    <exclude name="**/*.orig/**"/>
-    <exclude name="**/*.lib/**"/>
-    <exclude name="**/*~/**"/>
-    <exclude name="**/__pycache__/**"/>
-    <exclude name="**/.bundle/**"/>
-    <exclude name="**/*.rbc/**"/>
-  </patternset>
-  <patternset id="library.patterns">
-    <include name="*.war"/>
-    <include name="*.ear"/>
-    <include name="*.apk"/>
-    <include name="*.zip"/>
-    <include name="*.swc"/>
-    <include name="*.egg"/>
-    <include name="*.jar"/>
-  </patternset>
-  <patternset id="compiler.resources">
-    <include name="**/?*.properties"/>
-    <include name="**/?*.xml"/>
-    <include name="**/?*.gif"/>
-    <include name="**/?*.png"/>
-    <include name="**/?*.jpeg"/>
-    <include name="**/?*.jpg"/>
-    <include name="**/?*.html"/>
-    <include name="**/?*.dtd"/>
-    <include name="**/?*.tld"/>
-    <include name="**/?*.ftl"/>
-    <include name="**/?*.jsp"/>
-  </patternset>
-  
-  <!-- JDK definitions -->
-
-  <property name="jdk.bin.1.6" value="${jdk.home.1.6}/bin"/>
-  <path id="jdk.classpath.1.6">
-    <fileset dir="${jdk.home.1.6}">
-      <include name="jre/lib/plugin.jar"/>
-      <include name="jre/lib/deploy.jar"/>
-      <include name="jre/lib/alt-rt.jar"/>
-      <include name="jre/lib/resources.jar"/>
-      <include name="jre/lib/javaws.jar"/>
-      <include name="jre/lib/jce.jar"/>
-      <include name="jre/lib/rt.jar"/>
-      <include name="jre/lib/charsets.jar"/>
-      <include name="jre/lib/jsse.jar"/>
-      <include name="jre/lib/alt-string.jar"/>
-      <include name="jre/lib/management-agent.jar"/>
-      <include name="jre/lib/ext/dnsns.jar"/>
-      <include name="jre/lib/ext/sunjce_provider.jar"/>
-      <include name="jre/lib/ext/localedata.jar"/>
-      <include name="jre/lib/ext/sunpkcs11.jar"/>
-    </fileset>
-  </path>
-
-  <property name="project.jdk.home" value="${jdk.home.1.6}"/>
-  <property name="project.jdk.bin" value="${jdk.bin.1.6}"/>
-  <property name="project.jdk.classpath" value="jdk.classpath.1.6"/>
-
-
-  <!-- Project Libraries -->
-  
-  <path id="library.jsch-0.1.44.classpath">
-    <pathelement location="${basedir}/lib/common/jsch-0.1.44.jar"/>
-  </path>
-  
-  <path id="library.org.eclipse.jgit-1.3.0-snapshot.classpath">
-    <pathelement location="${basedir}/lib/common/org.eclipse.jgit-1.3.0-SNAPSHOT.jar"/>
-  </path>
-  
-  <path id="library.teamcity_agent.classpath">
-    <pathelement location="${path.variable.teamcitydistribution}/buildAgent/lib/agent.jar"/>
-  </path>
-  
-  <path id="library.teamcity_open_api_agent.classpath">
-    <pathelement location="${path.variable.teamcitydistribution}/devPackage/agent-api.jar"/>
-  </path>
-  
-  <path id="library.teamcity_open_api_common.classpath">
-    <pathelement location="${path.variable.teamcitydistribution}/devPackage/common-api.jar"/>
-    <pathelement location="${path.variable.teamcitydistribution}/webapps/ROOT/WEB-INF/lib/commons-codec-1.3.jar"/>
-    <pathelement location="${path.variable.teamcitydistribution}/webapps/ROOT/WEB-INF/lib/log4j-1.2.12.jar"/>
-    <pathelement location="${path.variable.teamcitydistribution}/webapps/ROOT/WEB-INF/lib/trove4j.jar"/>
-    <pathelement location="${path.variable.teamcitydistribution}/webapps/ROOT/WEB-INF/lib/xmlrpc-2.0.1.jar"/>
-  </path>
-  
-  <path id="library.teamcity_open_api_server.classpath">
-    <pathelement location="${path.variable.teamcitydistribution}/devPackage/server-api.jar"/>
-    <pathelement location="${path.variable.teamcitydistribution}/devPackage/server-common-api.jar"/>
-  </path>
-  
-  <path id="library.teamcity_server.classpath">
-    <pathelement location="${path.variable.teamcitydistribution}/webapps/ROOT/WEB-INF/lib/server.jar"/>
-  </path>
-  
-  <path id="library.teamcity_tests.classpath">
-    <pathelement location="${path.variable.teamcitydistribution}/devPackage/tests/patches-test.jar"/>
-    <pathelement location="${path.variable.teamcitydistribution}/devPackage/tests/tests-support.jar"/>
-    <pathelement location="${path.variable.teamcitydistribution}/webapps/ROOT/WEB-INF/lib/patches-impl.jar"/>
-  </path>
-  
-  <path id="library.teamcity_third-party.classpath">
-    <pathelement location="${path.variable.teamcitydistribution}/webapps/ROOT/WEB-INF/lib/annotations.jar"/>
-    <pathelement location="${path.variable.teamcitydistribution}/webapps/ROOT/WEB-INF/lib/openapi.jar"/>
-    <pathelement location="${path.variable.teamcitydistribution}/webapps/ROOT/WEB-INF/lib/spring-webmvc.jar"/>
-    <pathelement location="${path.variable.teamcitydistribution}/webapps/ROOT/WEB-INF/lib/spring.jar"/>
-    <pathelement location="${path.variable.teamcitydistribution}/webapps/ROOT/WEB-INF/lib/util.jar"/>
-  </path>
-  
-  <path id="library.teamcity_vcs_api.classpath">
-    <pathelement location="${path.variable.teamcitydistribution}/devPackage/server-common-api.jar"/>
-    <pathelement location="${path.variable.teamcitydistribution}/devPackage/server-vcs-api.jar"/>
-  </path>
-  
-  <path id="library.testlibs.classpath">
-    <fileset dir="${basedir}/git-tests/lib">
-      <patternset refid="library.patterns"/>
-    </fileset>
-  </path>
-  
-  <path id="library.tomcat.classpath">
-    <pathelement location="${path.variable.teamcitydistribution}/lib/servlet-api.jar"/>
-  </path>
-  
-  <path id="library.trilead_ssh.classpath">
-    <pathelement location="${basedir}/lib/agent/trilead-ssh2.jar"/>
-  </path>
-  
-  
-  <!-- Global Libraries -->
-
-
-  <!-- Application Server Libraries -->
-  
-  <!-- Modules -->
-  
-  
-  <!-- Module git-common -->
-  
-  <dirname property="module.git-common.basedir" file="${ant.file}"/>
-  
-  
-  
-  <property name="compiler.args.git-common" value="${compiler.args}"/>
-  
-  <property name="git-common.output.dir" value="${module.git-common.basedir}/out/production/git-common"/>
-  <property name="git-common.testoutput.dir" value="${module.git-common.basedir}/out/test/git-common"/>
-  
-  <path id="git-common.module.bootclasspath">
-    <!-- Paths to be included in compilation bootclasspath -->
-  </path>
-  
-  <path id="git-common.module.production.classpath">
-    <path refid="library.teamcity_open_api_common.classpath"/>
-    <path refid="library.teamcity_third-party.classpath"/>
-    <path refid="library.org.eclipse.jgit-1.3.0-snapshot.classpath"/>
-  </path>
-  
-  <path id="git-common.runtime.production.module.classpath">
-    <pathelement location="${git-common.output.dir}"/>
-    <path refid="library.teamcity_open_api_common.classpath"/>
-    <path refid="library.teamcity_third-party.classpath"/>
-    <path refid="library.org.eclipse.jgit-1.3.0-snapshot.classpath"/>
-  </path>
-  
-  <path id="git-common.module.classpath">
-    <pathelement location="${git-common.output.dir}"/>
-    <path refid="library.teamcity_open_api_common.classpath"/>
-    <path refid="library.teamcity_third-party.classpath"/>
-    <path refid="library.org.eclipse.jgit-1.3.0-snapshot.classpath"/>
-  </path>
-  
-  <path id="git-common.runtime.module.classpath">
-    <pathelement location="${git-common.testoutput.dir}"/>
-    <pathelement location="${git-common.output.dir}"/>
-    <path refid="library.teamcity_open_api_common.classpath"/>
-    <path refid="library.teamcity_third-party.classpath"/>
-    <path refid="library.org.eclipse.jgit-1.3.0-snapshot.classpath"/>
-  </path>
-  
-  
-  <patternset id="excluded.from.module.git-common">
-    <patternset refid="ignored.files"/>
-  </patternset>
-  
-  <patternset id="excluded.from.compilation.git-common">
-    <patternset refid="excluded.from.module.git-common"/>
-  </patternset>
-  
-  <path id="git-common.module.sourcepath">
-    <dirset dir="${module.git-common.basedir}/git-common">
-      <include name="src"/>
-    </dirset>
-  </path>
-  
-  
-  <target name="compile.module.git-common" depends="compile.module.git-common.production,compile.module.git-common.tests" description="Compile module git-common"/>
-  
-  <target name="compile.module.git-common.production" description="Compile module git-common; production classes">
-    <mkdir dir="${git-common.output.dir}"/>
-    <javac destdir="${git-common.output.dir}" debug="${compiler.debug}" nowarn="${compiler.generate.no.warnings}" memorymaximumsize="${compiler.max.memory}" fork="true">
-      <compilerarg line="${compiler.args.git-common}"/>
-      <bootclasspath refid="git-common.module.bootclasspath"/>
-      <classpath refid="git-common.module.production.classpath"/>
-      <src refid="git-common.module.sourcepath"/>
-      <patternset refid="excluded.from.compilation.git-common"/>
-    </javac>
-    
-    <copy todir="${git-common.output.dir}">
-      <fileset dir="${module.git-common.basedir}/git-common/src">
-        <patternset refid="compiler.resources"/>
-        <type type="file"/>
-      </fileset>
-    </copy>
-  </target>
-  
-  <target name="compile.module.git-common.tests" depends="compile.module.git-common.production" description="compile module git-common; test classes" unless="skip.tests"/>
-  
-  <target name="clean.module.git-common" description="cleanup module">
-    <delete dir="${git-common.output.dir}"/>
-    <delete dir="${git-common.testoutput.dir}"/>
-  </target>
-  
-  
-  <!-- Module root -->
-  
-  <dirname property="module.root.basedir" file="${ant.file}"/>
-  
-  
-  
-  <property name="compiler.args.root" value="${compiler.args}"/>
-  
-  <property name="root.output.dir" value="${module.root.basedir}/out/production/root"/>
-  <property name="root.testoutput.dir" value="${module.root.basedir}/out/test/root"/>
-  
-  <path id="root.module.bootclasspath">
-    <!-- Paths to be included in compilation bootclasspath -->
-  </path>
-  
-  <path id="root.module.production.classpath"/>
-  
-  <path id="root.runtime.production.module.classpath">
-    <pathelement location="${root.output.dir}"/>
-  </path>
-  
-  <path id="root.module.classpath">
-    <pathelement location="${root.output.dir}"/>
-  </path>
-  
-  <path id="root.runtime.module.classpath">
-    <pathelement location="${root.testoutput.dir}"/>
-    <pathelement location="${root.output.dir}"/>
-  </path>
-  
-  
-  <patternset id="excluded.from.module.root">
-    <patternset refid="ignored.files"/>
-  </patternset>
-  
-  <patternset id="excluded.from.compilation.root">
-    <patternset refid="excluded.from.module.root"/>
-  </patternset>
-  
-  
-  <target name="compile.module.root" depends="compile.module.root.production,compile.module.root.tests" description="Compile module root"/>
-  
-  <target name="compile.module.root.production" description="Compile module root; production classes"/>
-  
-  <target name="compile.module.root.tests" depends="compile.module.root.production" description="compile module root; test classes" unless="skip.tests"/>
-  
-  <target name="clean.module.root" description="cleanup module">
-    <delete dir="${root.output.dir}"/>
-    <delete dir="${root.testoutput.dir}"/>
-  </target>
-  
-  
-  <!-- Module git-agent -->
-  
-  <dirname property="module.git-agent.basedir" file="${ant.file}"/>
-  
-  
-  
-  <property name="compiler.args.git-agent" value="${compiler.args}"/>
-  
-  <property name="git-agent.output.dir" value="${module.git-agent.basedir}/out/production/git-agent"/>
-  <property name="git-agent.testoutput.dir" value="${module.git-agent.basedir}/out/test/git-agent"/>
-  
-  <path id="git-agent.module.bootclasspath">
-    <!-- Paths to be included in compilation bootclasspath -->
-  </path>
-  
-  <path id="git-agent.module.production.classpath">
-    <pathelement location="${git-common.output.dir}"/>
-    <path refid="library.teamcity_open_api_agent.classpath"/>
-    <path refid="library.teamcity_open_api_common.classpath"/>
-    <path refid="library.teamcity_third-party.classpath"/>
-    <path refid="library.trilead_ssh.classpath"/>
-    <path refid="library.teamcity_agent.classpath"/>
-    <path refid="library.jsch-0.1.44.classpath"/>
-    <path refid="library.org.eclipse.jgit-1.3.0-snapshot.classpath"/>
-  </path>
-  
-  <path id="git-agent.runtime.production.module.classpath">
-    <pathelement location="${git-agent.output.dir}"/>
-    <pathelement location="${git-common.output.dir}"/>
-    <path refid="library.teamcity_open_api_common.classpath"/>
-    <path refid="library.teamcity_third-party.classpath"/>
-    <path refid="library.org.eclipse.jgit-1.3.0-snapshot.classpath"/>
-    <path refid="library.teamcity_open_api_agent.classpath"/>
-    <path refid="library.trilead_ssh.classpath"/>
-    <path refid="library.teamcity_agent.classpath"/>
-    <path refid="library.jsch-0.1.44.classpath"/>
-  </path>
-  
-  <path id="git-agent.module.classpath">
-    <pathelement location="${git-agent.output.dir}"/>
-    <pathelement location="${git-common.testoutput.dir}"/>
-    <pathelement location="${git-common.output.dir}"/>
-    <path refid="library.teamcity_open_api_agent.classpath"/>
-    <path refid="library.teamcity_open_api_common.classpath"/>
-    <path refid="library.teamcity_third-party.classpath"/>
-    <path refid="library.trilead_ssh.classpath"/>
-    <path refid="library.teamcity_agent.classpath"/>
-    <path refid="library.jsch-0.1.44.classpath"/>
-    <path refid="library.org.eclipse.jgit-1.3.0-snapshot.classpath"/>
-  </path>
-  
-  <path id="git-agent.runtime.module.classpath">
-    <pathelement location="${git-agent.testoutput.dir}"/>
-    <pathelement location="${git-agent.output.dir}"/>
-    <pathelement location="${git-common.testoutput.dir}"/>
-    <pathelement location="${git-common.output.dir}"/>
-    <path refid="library.teamcity_open_api_common.classpath"/>
-    <path refid="library.teamcity_third-party.classpath"/>
-    <path refid="library.org.eclipse.jgit-1.3.0-snapshot.classpath"/>
-    <path refid="library.teamcity_open_api_agent.classpath"/>
-    <path refid="library.trilead_ssh.classpath"/>
-    <path refid="library.teamcity_agent.classpath"/>
-    <path refid="library.jsch-0.1.44.classpath"/>
-  </path>
-  
-  
-  <patternset id="excluded.from.module.git-agent">
-    <patternset refid="ignored.files"/>
-  </patternset>
-  
-  <patternset id="excluded.from.compilation.git-agent">
-    <patternset refid="excluded.from.module.git-agent"/>
-  </patternset>
-  
-  <path id="git-agent.module.sourcepath">
-    <dirset dir="${module.git-agent.basedir}/git-agent">
-      <include name="src"/>
-    </dirset>
-  </path>
-  
-  
-  <target name="compile.module.git-agent" depends="compile.module.git-agent.production,compile.module.git-agent.tests" description="Compile module git-agent"/>
-  
-  <target name="compile.module.git-agent.production" depends="compile.module.git-common" description="Compile module git-agent; production classes">
-    <mkdir dir="${git-agent.output.dir}"/>
-    <javac destdir="${git-agent.output.dir}" debug="${compiler.debug}" nowarn="${compiler.generate.no.warnings}" memorymaximumsize="${compiler.max.memory}" fork="true">
-      <compilerarg line="${compiler.args.git-agent}"/>
-      <bootclasspath refid="git-agent.module.bootclasspath"/>
-      <classpath refid="git-agent.module.production.classpath"/>
-      <src refid="git-agent.module.sourcepath"/>
-      <patternset refid="excluded.from.compilation.git-agent"/>
-    </javac>
-    
-    <copy todir="${git-agent.output.dir}">
-      <fileset dir="${module.git-agent.basedir}/git-agent/src">
-        <patternset refid="compiler.resources"/>
-        <type type="file"/>
-      </fileset>
-    </copy>
-  </target>
-  
-  <target name="compile.module.git-agent.tests" depends="compile.module.git-agent.production" description="compile module git-agent; test classes" unless="skip.tests"/>
-  
-  <target name="clean.module.git-agent" description="cleanup module">
-    <delete dir="${git-agent.output.dir}"/>
-    <delete dir="${git-agent.testoutput.dir}"/>
-  </target>
-  
-  
-  <!-- Module git-server -->
-  
-  <dirname property="module.git-server.basedir" file="${ant.file}"/>
-  
-  
-  
-  <property name="compiler.args.git-server" value="${compiler.args}"/>
-  
-  <property name="git-server.output.dir" value="${module.git-server.basedir}/out/production/git-server"/>
-  <property name="git-server.testoutput.dir" value="${module.git-server.basedir}/out/test/git-server"/>
-  
-  <path id="git-server.module.bootclasspath">
-    <!-- Paths to be included in compilation bootclasspath -->
-  </path>
-  
-  <path id="git-server.module.production.classpath">
-    <path refid="library.teamcity_open_api_common.classpath"/>
-    <path refid="library.teamcity_open_api_server.classpath"/>
-    <path refid="library.teamcity_third-party.classpath"/>
-    <pathelement location="${git-common.output.dir}"/>
-    <path refid="library.jsch-0.1.44.classpath"/>
-    <path refid="library.org.eclipse.jgit-1.3.0-snapshot.classpath"/>
-    <path refid="library.teamcity_vcs_api.classpath"/>
-  </path>
-  
-  <path id="git-server.runtime.production.module.classpath">
-    <pathelement location="${git-server.output.dir}"/>
-    <path refid="library.teamcity_open_api_common.classpath"/>
-    <path refid="library.teamcity_open_api_server.classpath"/>
-    <path refid="library.teamcity_third-party.classpath"/>
-    <pathelement location="${git-common.output.dir}"/>
-    <path refid="library.org.eclipse.jgit-1.3.0-snapshot.classpath"/>
-    <path refid="library.jsch-0.1.44.classpath"/>
-    <path refid="library.teamcity_vcs_api.classpath"/>
-  </path>
-  
-  <path id="git-server.module.classpath">
-    <pathelement location="${git-server.output.dir}"/>
-    <path refid="library.teamcity_open_api_common.classpath"/>
-    <path refid="library.teamcity_open_api_server.classpath"/>
-    <path refid="library.teamcity_third-party.classpath"/>
-    <pathelement location="${git-common.testoutput.dir}"/>
-    <pathelement location="${git-common.output.dir}"/>
-    <path refid="library.jsch-0.1.44.classpath"/>
-    <path refid="library.org.eclipse.jgit-1.3.0-snapshot.classpath"/>
-    <path refid="library.teamcity_vcs_api.classpath"/>
-  </path>
-  
-  <path id="git-server.runtime.module.classpath">
-    <pathelement location="${git-server.testoutput.dir}"/>
-    <pathelement location="${git-server.output.dir}"/>
-    <path refid="library.teamcity_open_api_common.classpath"/>
-    <path refid="library.teamcity_open_api_server.classpath"/>
-    <path refid="library.teamcity_third-party.classpath"/>
-    <pathelement location="${git-common.testoutput.dir}"/>
-    <pathelement location="${git-common.output.dir}"/>
-    <path refid="library.org.eclipse.jgit-1.3.0-snapshot.classpath"/>
-    <path refid="library.jsch-0.1.44.classpath"/>
-    <path refid="library.teamcity_vcs_api.classpath"/>
-  </path>
-  
-  
-  <patternset id="excluded.from.module.git-server">
-    <patternset refid="ignored.files"/>
-  </patternset>
-  
-  <patternset id="excluded.from.compilation.git-server">
-    <patternset refid="excluded.from.module.git-server"/>
-  </patternset>
-  
-  <path id="git-server.module.sourcepath">
-    <dirset dir="${module.git-server.basedir}/git-server">
-      <include name="resources"/>
-      <include name="src"/>
-    </dirset>
-  </path>
-  
-  
-  <target name="compile.module.git-server" depends="compile.module.git-server.production,compile.module.git-server.tests" description="Compile module git-server"/>
-  
-  <target name="compile.module.git-server.production" depends="compile.module.git-common" description="Compile module git-server; production classes">
-    <mkdir dir="${git-server.output.dir}"/>
-    <javac destdir="${git-server.output.dir}" debug="${compiler.debug}" nowarn="${compiler.generate.no.warnings}" memorymaximumsize="${compiler.max.memory}" fork="true">
-      <compilerarg line="${compiler.args.git-server}"/>
-      <bootclasspath refid="git-server.module.bootclasspath"/>
-      <classpath refid="git-server.module.production.classpath"/>
-      <src refid="git-server.module.sourcepath"/>
-      <patternset refid="excluded.from.compilation.git-server"/>
-    </javac>
-    
-    <copy todir="${git-server.output.dir}">
-      <fileset dir="${module.git-server.basedir}/git-server/resources">
-        <patternset refid="compiler.resources"/>
-        <type type="file"/>
-      </fileset>
-      <fileset dir="${module.git-server.basedir}/git-server/src">
-        <patternset refid="compiler.resources"/>
-        <type type="file"/>
-      </fileset>
-    </copy>
-  </target>
-  
-  <target name="compile.module.git-server.tests" depends="compile.module.git-server.production" description="compile module git-server; test classes" unless="skip.tests"/>
-  
-  <target name="clean.module.git-server" description="cleanup module">
-    <delete dir="${git-server.output.dir}"/>
-    <delete dir="${git-server.testoutput.dir}"/>
-  </target>
-  
-  
-  <!-- Module git-tests -->
-  
-  <dirname property="module.git-tests.basedir" file="${ant.file}"/>
-  
-  
-  
-  <property name="compiler.args.git-tests" value="${compiler.args}"/>
-  
-  <property name="git-tests.output.dir" value="${module.git-tests.basedir}/out/production/git-tests"/>
-  <property name="git-tests.testoutput.dir" value="${module.git-tests.basedir}/out/test/git-tests"/>
-  
-  <path id="git-tests.module.bootclasspath">
-    <!-- Paths to be included in compilation bootclasspath -->
-  </path>
-  
-  <path id="git-tests.module.production.classpath">
-    <path refid="library.teamcity_open_api_common.classpath"/>
-    <path refid="library.testlibs.classpath"/>
-    <pathelement location="${git-server.output.dir}"/>
-    <path refid="library.teamcity_open_api_agent.classpath"/>
-    <path refid="library.teamcity_open_api_server.classpath"/>
-    <path refid="library.teamcity_third-party.classpath"/>
-    <path refid="library.tomcat.classpath"/>
-    <path refid="library.teamcity_tests.classpath"/>
-    <pathelement location="${git-common.output.dir}"/>
-    <pathelement location="${git-agent.output.dir}"/>
-    <path refid="library.teamcity_agent.classpath"/>
-    <path refid="library.teamcity_server.classpath"/>
-    <path refid="library.jsch-0.1.44.classpath"/>
-    <path refid="library.org.eclipse.jgit-1.3.0-snapshot.classpath"/>
-    <path refid="library.teamcity_vcs_api.classpath"/>
-  </path>
-  
-  <path id="git-tests.runtime.production.module.classpath">
-    <pathelement location="${git-tests.output.dir}"/>
-    <path refid="library.teamcity_open_api_common.classpath"/>
-    <path refid="library.testlibs.classpath"/>
-    <pathelement location="${git-server.output.dir}"/>
-    <path refid="library.teamcity_open_api_server.classpath"/>
-    <path refid="library.teamcity_third-party.classpath"/>
-    <pathelement location="${git-common.output.dir}"/>
-    <path refid="library.org.eclipse.jgit-1.3.0-snapshot.classpath"/>
-    <path refid="library.jsch-0.1.44.classpath"/>
-    <path refid="library.teamcity_vcs_api.classpath"/>
-    <path refid="library.teamcity_open_api_agent.classpath"/>
-    <path refid="library.tomcat.classpath"/>
-    <path refid="library.teamcity_tests.classpath"/>
-    <pathelement location="${git-agent.output.dir}"/>
-    <path refid="library.trilead_ssh.classpath"/>
-    <path refid="library.teamcity_agent.classpath"/>
-    <path refid="library.teamcity_server.classpath"/>
-  </path>
-  
-  <path id="git-tests.module.classpath">
-    <pathelement location="${git-tests.output.dir}"/>
-    <path refid="library.teamcity_open_api_common.classpath"/>
-    <path refid="library.testlibs.classpath"/>
-    <pathelement location="${git-server.testoutput.dir}"/>
-    <pathelement location="${git-server.output.dir}"/>
-    <path refid="library.teamcity_open_api_agent.classpath"/>
-    <path refid="library.teamcity_open_api_server.classpath"/>
-    <path refid="library.teamcity_third-party.classpath"/>
-    <path refid="library.tomcat.classpath"/>
-    <path refid="library.teamcity_tests.classpath"/>
-    <pathelement location="${git-common.testoutput.dir}"/>
-    <pathelement location="${git-common.output.dir}"/>
-    <pathelement location="${git-agent.testoutput.dir}"/>
-    <pathelement location="${git-agent.output.dir}"/>
-    <path refid="library.teamcity_agent.classpath"/>
-    <path refid="library.teamcity_server.classpath"/>
-    <path refid="library.jsch-0.1.44.classpath"/>
-    <path refid="library.org.eclipse.jgit-1.3.0-snapshot.classpath"/>
-    <path refid="library.teamcity_vcs_api.classpath"/>
-  </path>
-  
-  <path id="git-tests.runtime.module.classpath">
-    <pathelement location="${git-tests.testoutput.dir}"/>
-    <pathelement location="${git-tests.output.dir}"/>
-    <path refid="library.teamcity_open_api_common.classpath"/>
-    <path refid="library.testlibs.classpath"/>
-    <pathelement location="${git-server.testoutput.dir}"/>
-    <pathelement location="${git-server.output.dir}"/>
-    <path refid="library.teamcity_open_api_server.classpath"/>
-    <path refid="library.teamcity_third-party.classpath"/>
-    <pathelement location="${git-common.testoutput.dir}"/>
-    <pathelement location="${git-common.output.dir}"/>
-    <path refid="library.org.eclipse.jgit-1.3.0-snapshot.classpath"/>
-    <path refid="library.jsch-0.1.44.classpath"/>
-    <path refid="library.teamcity_vcs_api.classpath"/>
-    <path refid="library.teamcity_open_api_agent.classpath"/>
-    <path refid="library.tomcat.classpath"/>
-    <path refid="library.teamcity_tests.classpath"/>
-    <pathelement location="${git-agent.testoutput.dir}"/>
-    <pathelement location="${git-agent.output.dir}"/>
-    <path refid="library.trilead_ssh.classpath"/>
-    <path refid="library.teamcity_agent.classpath"/>
-    <path refid="library.teamcity_server.classpath"/>
-  </path>
-  
-  
-  <patternset id="excluded.from.module.git-tests">
-    <patternset refid="ignored.files"/>
-  </patternset>
-  
-  <patternset id="excluded.from.compilation.git-tests">
-    <patternset refid="excluded.from.module.git-tests"/>
-  </patternset>
-  
-  <path id="git-tests.module.sourcepath">
-    <dirset dir="${module.git-tests.basedir}/git-tests">
-      <include name="src"/>
-    </dirset>
-  </path>
-  
-  
-  <target name="compile.module.git-tests" depends="compile.module.git-tests.production,compile.module.git-tests.tests" description="Compile module git-tests"/>
-  
-  <target name="compile.module.git-tests.production" depends="compile.module.git-server,compile.module.git-common,compile.module.git-agent" description="Compile module git-tests; production classes">
-    <mkdir dir="${git-tests.output.dir}"/>
-    <javac destdir="${git-tests.output.dir}" debug="${compiler.debug}" nowarn="${compiler.generate.no.warnings}" memorymaximumsize="${compiler.max.memory}" fork="true">
-      <compilerarg line="${compiler.args.git-tests}"/>
-      <bootclasspath refid="git-tests.module.bootclasspath"/>
-      <classpath refid="git-tests.module.production.classpath"/>
-      <src refid="git-tests.module.sourcepath"/>
-      <patternset refid="excluded.from.compilation.git-tests"/>
-    </javac>
-    
-    <copy todir="${git-tests.output.dir}">
-      <fileset dir="${module.git-tests.basedir}/git-tests/src">
-        <patternset refid="compiler.resources"/>
-        <type type="file"/>
-      </fileset>
-    </copy>
-  </target>
-  
-  <target name="compile.module.git-tests.tests" depends="compile.module.git-tests.production" description="compile module git-tests; test classes" unless="skip.tests"/>
-  
-  <target name="clean.module.git-tests" description="cleanup module">
-    <delete dir="${git-tests.output.dir}"/>
-    <delete dir="${git-tests.testoutput.dir}"/>
-  </target>
-  
-  <target name="init" description="Build initialization">
-    <!-- Perform any build initialization in this target -->
-  </target>
-  
-  <target name="clean" depends="clean.module.git-common, clean.module.root, clean.module.git-agent, clean.module.git-server, clean.module.git-tests" description="cleanup all"/>
-  
-  <target name="build.modules" depends="init, clean, compile.module.git-common, compile.module.root, compile.module.git-agent, compile.module.git-server, compile.module.git-tests" description="build all modules"/>
-  
-  <target name="all" depends="build.modules" description="build all"/>
-=======
-<?xml version="1.0" encoding="UTF-8"?>
-<project name="git-teamcity" default="all">
-  
-  
-  <property file="git-teamcity.properties"/>
-  <!-- Uncomment the following property if no tests compilation is needed -->
-  <!-- 
-  <property name="skip.tests" value="true"/>
-   -->
-  
-  <!-- Compiler options -->
-  
+
   <property name="compiler.debug" value="on"/>
   <property name="compiler.generate.no.warnings" value="off"/>
   <property name="compiler.args" value=""/>
@@ -742,9 +61,9 @@
     <include name="**/?*.ftl"/>
     <include name="**/?*.jsp"/>
   </patternset>
-  
+
   <!-- JDK definitions -->
-  
+
   <property name="jdk.bin.1.6" value="${jdk.home.1.6}/bin"/>
   <path id="jdk.classpath.1.6">
     <fileset dir="${jdk.home.1.6}">
@@ -763,30 +82,30 @@
       <include name="jre/lib/ext/sunpkcs11.jar"/>
     </fileset>
   </path>
-  
+
   <property name="project.jdk.home" value="${jdk.home.1.6}"/>
   <property name="project.jdk.bin" value="${jdk.bin.1.6}"/>
   <property name="project.jdk.classpath" value="jdk.classpath.1.6"/>
-  
-  
+
+
   <!-- Project Libraries -->
-  
+
   <path id="library.jgit.classpath">
     <pathelement location="${basedir}/lib/common/org.eclipse.jgit-2.1.0-SNAPSHOT.jar"/>
   </path>
-  
+
   <path id="library.jsch-0.1.44.classpath">
     <pathelement location="${basedir}/lib/common/jsch-0.1.44.jar"/>
   </path>
-  
+
   <path id="library.teamcity_agent.classpath">
     <pathelement location="${path.variable.teamcitydistribution}/buildAgent/lib/agent.jar"/>
   </path>
-  
+
   <path id="library.teamcity_open_api_agent.classpath">
     <pathelement location="${path.variable.teamcitydistribution}/devPackage/agent-api.jar"/>
   </path>
-  
+
   <path id="library.teamcity_open_api_common.classpath">
     <pathelement location="${path.variable.teamcitydistribution}/devPackage/common-api.jar"/>
     <pathelement location="${path.variable.teamcitydistribution}/webapps/ROOT/WEB-INF/lib/commons-codec-1.3.jar"/>
@@ -794,21 +113,22 @@
     <pathelement location="${path.variable.teamcitydistribution}/webapps/ROOT/WEB-INF/lib/trove4j.jar"/>
     <pathelement location="${path.variable.teamcitydistribution}/webapps/ROOT/WEB-INF/lib/xmlrpc-2.0.1.jar"/>
   </path>
-  
+
   <path id="library.teamcity_open_api_server.classpath">
     <pathelement location="${path.variable.teamcitydistribution}/devPackage/server-api.jar"/>
-  </path>
-  
+    <pathelement location="${path.variable.teamcitydistribution}/devPackage/server-common-api.jar"/>
+  </path>
+
   <path id="library.teamcity_server.classpath">
     <pathelement location="${path.variable.teamcitydistribution}/webapps/ROOT/WEB-INF/lib/server.jar"/>
   </path>
-  
+
   <path id="library.teamcity_tests.classpath">
     <pathelement location="${path.variable.teamcitydistribution}/devPackage/tests/patches-test.jar"/>
     <pathelement location="${path.variable.teamcitydistribution}/devPackage/tests/tests-support.jar"/>
     <pathelement location="${path.variable.teamcitydistribution}/webapps/ROOT/WEB-INF/lib/patches-impl.jar"/>
   </path>
-  
+
   <path id="library.teamcity_third-party.classpath">
     <pathelement location="${path.variable.teamcitydistribution}/webapps/ROOT/WEB-INF/lib/annotations.jar"/>
     <pathelement location="${path.variable.teamcitydistribution}/webapps/ROOT/WEB-INF/lib/openapi.jar"/>
@@ -816,59 +136,64 @@
     <pathelement location="${path.variable.teamcitydistribution}/webapps/ROOT/WEB-INF/lib/spring.jar"/>
     <pathelement location="${path.variable.teamcitydistribution}/webapps/ROOT/WEB-INF/lib/util.jar"/>
   </path>
-  
+
+  <path id="library.teamcity_vcs_api.classpath">
+    <pathelement location="${path.variable.teamcitydistribution}/devPackage/server-common-api.jar"/>
+    <pathelement location="${path.variable.teamcitydistribution}/devPackage/server-vcs-api.jar"/>
+  </path>
+
   <path id="library.testlibs.classpath">
     <fileset dir="${basedir}/git-tests/lib">
       <patternset refid="library.patterns"/>
     </fileset>
   </path>
-  
+
   <path id="library.tomcat.classpath">
     <pathelement location="${path.variable.teamcitydistribution}/lib/servlet-api.jar"/>
   </path>
-  
+
   <path id="library.trilead_ssh.classpath">
     <pathelement location="${basedir}/lib/agent/trilead-ssh2.jar"/>
   </path>
-  
-  
+
+
   <!-- Application Server Libraries -->
-  
+
   <!-- Modules -->
-  
-  
+
+
   <!-- Module git-common -->
-  
+
   <dirname property="module.git-common.basedir" file="${ant.file}"/>
-  
-  
+
+
   <property name="module.jdk.home.git-common" value="${project.jdk.home}"/>
   <property name="module.jdk.bin.git-common" value="${project.jdk.bin}"/>
   <property name="module.jdk.classpath.git-common" value="${project.jdk.classpath}"/>
-  
+
   <property name="compiler.args.git-common" value="${compiler.args}"/>
-  
+
   <property name="git-common.output.dir" value="${module.git-common.basedir}/out/production/git-common"/>
   <property name="git-common.testoutput.dir" value="${module.git-common.basedir}/out/test/git-common"/>
-  
+
   <path id="git-common.module.bootclasspath">
     <!-- Paths to be included in compilation bootclasspath -->
   </path>
-  
+
   <path id="git-common.module.production.classpath">
     <path refid="${module.jdk.classpath.git-common}"/>
     <path refid="library.teamcity_open_api_common.classpath"/>
     <path refid="library.teamcity_third-party.classpath"/>
     <path refid="library.jgit.classpath"/>
   </path>
-  
+
   <path id="git-common.runtime.production.module.classpath">
     <pathelement location="${git-common.output.dir}"/>
     <path refid="library.teamcity_open_api_common.classpath"/>
     <path refid="library.teamcity_third-party.classpath"/>
     <path refid="library.jgit.classpath"/>
   </path>
-  
+
   <path id="git-common.module.classpath">
     <path refid="${module.jdk.classpath.git-common}"/>
     <pathelement location="${git-common.output.dir}"/>
@@ -876,7 +201,7 @@
     <path refid="library.teamcity_third-party.classpath"/>
     <path refid="library.jgit.classpath"/>
   </path>
-  
+
   <path id="git-common.runtime.module.classpath">
     <pathelement location="${git-common.testoutput.dir}"/>
     <pathelement location="${git-common.output.dir}"/>
@@ -884,35 +209,35 @@
     <path refid="library.teamcity_third-party.classpath"/>
     <path refid="library.jgit.classpath"/>
   </path>
-  
-  
+
+
   <patternset id="excluded.from.module.git-common">
     <patternset refid="ignored.files"/>
   </patternset>
-  
+
   <patternset id="excluded.from.compilation.git-common">
     <patternset refid="excluded.from.module.git-common"/>
   </patternset>
-  
+
   <path id="git-common.module.sourcepath">
     <dirset dir="${module.git-common.basedir}/git-common">
       <include name="src"/>
     </dirset>
   </path>
-  
-  
+
+
   <target name="compile.module.git-common" depends="compile.module.git-common.production,compile.module.git-common.tests" description="Compile module git-common"/>
-  
+
   <target name="compile.module.git-common.production" description="Compile module git-common; production classes">
     <mkdir dir="${git-common.output.dir}"/>
-    <javac destdir="${git-common.output.dir}" debug="${compiler.debug}" nowarn="${compiler.generate.no.warnings}" memorymaximumsize="${compiler.max.memory}" fork="true" executable="${module.jdk.bin.git-common}/javac" target="1.5">
+    <javac destdir="${git-common.output.dir}" debug="${compiler.debug}" nowarn="${compiler.generate.no.warnings}" memorymaximumsize="${compiler.max.memory}" fork="true" executable="${module.jdk.bin.git-common}/javac">
       <compilerarg line="${compiler.args.git-common}"/>
       <bootclasspath refid="git-common.module.bootclasspath"/>
       <classpath refid="git-common.module.production.classpath"/>
       <src refid="git-common.module.sourcepath"/>
       <patternset refid="excluded.from.compilation.git-common"/>
     </javac>
-    
+
     <copy todir="${git-common.output.dir}">
       <fileset dir="${module.git-common.basedir}/git-common/src">
         <patternset refid="compiler.resources"/>
@@ -920,91 +245,91 @@
       </fileset>
     </copy>
   </target>
-  
+
   <target name="compile.module.git-common.tests" depends="compile.module.git-common.production" description="compile module git-common; test classes" unless="skip.tests"/>
-  
+
   <target name="clean.module.git-common" description="cleanup module">
     <delete dir="${git-common.output.dir}"/>
     <delete dir="${git-common.testoutput.dir}"/>
   </target>
-  
-  
+
+
   <!-- Module root -->
-  
+
   <dirname property="module.root.basedir" file="${ant.file}"/>
-  
-  
+
+
   <property name="module.jdk.home.root" value="${project.jdk.home}"/>
   <property name="module.jdk.bin.root" value="${project.jdk.bin}"/>
   <property name="module.jdk.classpath.root" value="${project.jdk.classpath}"/>
-  
+
   <property name="compiler.args.root" value="${compiler.args}"/>
-  
+
   <property name="root.output.dir" value="${module.root.basedir}/out/production/root"/>
   <property name="root.testoutput.dir" value="${module.root.basedir}/out/test/root"/>
-  
+
   <path id="root.module.bootclasspath">
     <!-- Paths to be included in compilation bootclasspath -->
   </path>
-  
+
   <path id="root.module.production.classpath">
     <path refid="${module.jdk.classpath.root}"/>
   </path>
-  
+
   <path id="root.runtime.production.module.classpath">
     <pathelement location="${root.output.dir}"/>
   </path>
-  
+
   <path id="root.module.classpath">
     <path refid="${module.jdk.classpath.root}"/>
     <pathelement location="${root.output.dir}"/>
   </path>
-  
+
   <path id="root.runtime.module.classpath">
     <pathelement location="${root.testoutput.dir}"/>
     <pathelement location="${root.output.dir}"/>
   </path>
-  
-  
+
+
   <patternset id="excluded.from.module.root">
     <patternset refid="ignored.files"/>
   </patternset>
-  
+
   <patternset id="excluded.from.compilation.root">
     <patternset refid="excluded.from.module.root"/>
   </patternset>
-  
-  
+
+
   <target name="compile.module.root" depends="compile.module.root.production,compile.module.root.tests" description="Compile module root"/>
-  
+
   <target name="compile.module.root.production" description="Compile module root; production classes"/>
-  
+
   <target name="compile.module.root.tests" depends="compile.module.root.production" description="compile module root; test classes" unless="skip.tests"/>
-  
+
   <target name="clean.module.root" description="cleanup module">
     <delete dir="${root.output.dir}"/>
     <delete dir="${root.testoutput.dir}"/>
   </target>
-  
-  
+
+
   <!-- Module git-agent -->
-  
+
   <dirname property="module.git-agent.basedir" file="${ant.file}"/>
-  
-  
+
+
   <property name="module.jdk.home.git-agent" value="${project.jdk.home}"/>
   <property name="module.jdk.bin.git-agent" value="${project.jdk.bin}"/>
   <property name="module.jdk.classpath.git-agent" value="${project.jdk.classpath}"/>
-  
+
   <property name="compiler.args.git-agent" value="${compiler.args}"/>
-  
+
   <property name="git-agent.output.dir" value="${module.git-agent.basedir}/out/production/git-agent"/>
   <property name="git-agent.testoutput.dir" value="${module.git-agent.basedir}/out/test/git-agent"/>
-  
+
   <path id="git-agent.module.bootclasspath">
     <!-- Paths to be included in compilation bootclasspath -->
   </path>
-  
+
   <path id="git-agent.module.production.classpath">
     <path refid="${module.jdk.classpath.git-agent}"/>
     <pathelement location="${git-common.output.dir}"/>
@@ -1016,7 +341,7 @@
     <path refid="library.jsch-0.1.44.classpath"/>
     <path refid="library.jgit.classpath"/>
   </path>
-  
+
   <path id="git-agent.runtime.production.module.classpath">
     <pathelement location="${git-agent.output.dir}"/>
     <pathelement location="${git-common.output.dir}"/>
@@ -1028,7 +353,7 @@
     <path refid="library.teamcity_agent.classpath"/>
     <path refid="library.jsch-0.1.44.classpath"/>
   </path>
-  
+
   <path id="git-agent.module.classpath">
     <path refid="${module.jdk.classpath.git-agent}"/>
     <pathelement location="${git-agent.output.dir}"/>
@@ -1042,7 +367,7 @@
     <path refid="library.jsch-0.1.44.classpath"/>
     <path refid="library.jgit.classpath"/>
   </path>
-  
+
   <path id="git-agent.runtime.module.classpath">
     <pathelement location="${git-agent.testoutput.dir}"/>
     <pathelement location="${git-agent.output.dir}"/>
@@ -1056,35 +381,35 @@
     <path refid="library.teamcity_agent.classpath"/>
     <path refid="library.jsch-0.1.44.classpath"/>
   </path>
-  
-  
+
+
   <patternset id="excluded.from.module.git-agent">
     <patternset refid="ignored.files"/>
   </patternset>
-  
+
   <patternset id="excluded.from.compilation.git-agent">
     <patternset refid="excluded.from.module.git-agent"/>
   </patternset>
-  
+
   <path id="git-agent.module.sourcepath">
     <dirset dir="${module.git-agent.basedir}/git-agent">
       <include name="src"/>
     </dirset>
   </path>
-  
-  
+
+
   <target name="compile.module.git-agent" depends="compile.module.git-agent.production,compile.module.git-agent.tests" description="Compile module git-agent"/>
-  
+
   <target name="compile.module.git-agent.production" depends="compile.module.git-common" description="Compile module git-agent; production classes">
     <mkdir dir="${git-agent.output.dir}"/>
-    <javac destdir="${git-agent.output.dir}" debug="${compiler.debug}" nowarn="${compiler.generate.no.warnings}" memorymaximumsize="${compiler.max.memory}" fork="true" executable="${module.jdk.bin.git-agent}/javac" target="1.5">
+    <javac destdir="${git-agent.output.dir}" debug="${compiler.debug}" nowarn="${compiler.generate.no.warnings}" memorymaximumsize="${compiler.max.memory}" fork="true" executable="${module.jdk.bin.git-agent}/javac">
       <compilerarg line="${compiler.args.git-agent}"/>
       <bootclasspath refid="git-agent.module.bootclasspath"/>
       <classpath refid="git-agent.module.production.classpath"/>
       <src refid="git-agent.module.sourcepath"/>
       <patternset refid="excluded.from.compilation.git-agent"/>
     </javac>
-    
+
     <copy todir="${git-agent.output.dir}">
       <fileset dir="${module.git-agent.basedir}/git-agent/src">
         <patternset refid="compiler.resources"/>
@@ -1092,114 +417,110 @@
       </fileset>
     </copy>
   </target>
-  
+
   <target name="compile.module.git-agent.tests" depends="compile.module.git-agent.production" description="compile module git-agent; test classes" unless="skip.tests"/>
-  
+
   <target name="clean.module.git-agent" description="cleanup module">
     <delete dir="${git-agent.output.dir}"/>
     <delete dir="${git-agent.testoutput.dir}"/>
   </target>
-  
-  
+
+
   <!-- Module git-server -->
-  
+
   <dirname property="module.git-server.basedir" file="${ant.file}"/>
-  
-  
+
+
   <property name="module.jdk.home.git-server" value="${project.jdk.home}"/>
   <property name="module.jdk.bin.git-server" value="${project.jdk.bin}"/>
   <property name="module.jdk.classpath.git-server" value="${project.jdk.classpath}"/>
-  
+
   <property name="compiler.args.git-server" value="${compiler.args}"/>
-  
+
   <property name="git-server.output.dir" value="${module.git-server.basedir}/out/production/git-server"/>
   <property name="git-server.testoutput.dir" value="${module.git-server.basedir}/out/test/git-server"/>
-  
+
   <path id="git-server.module.bootclasspath">
     <!-- Paths to be included in compilation bootclasspath -->
   </path>
-  
+
   <path id="git-server.module.production.classpath">
     <path refid="${module.jdk.classpath.git-server}"/>
     <path refid="library.teamcity_open_api_common.classpath"/>
     <path refid="library.teamcity_open_api_server.classpath"/>
     <path refid="library.teamcity_third-party.classpath"/>
-    <path refid="library.tomcat.classpath"/>
-    <pathelement location="${git-common.output.dir}"/>
-    <path refid="library.teamcity_server.classpath"/>
-    <path refid="library.jsch-0.1.44.classpath"/>
-    <path refid="library.jgit.classpath"/>
-  </path>
-  
+    <pathelement location="${git-common.output.dir}"/>
+    <path refid="library.jsch-0.1.44.classpath"/>
+    <path refid="library.teamcity_vcs_api.classpath"/>
+    <path refid="library.jgit.classpath"/>
+  </path>
+
   <path id="git-server.runtime.production.module.classpath">
     <pathelement location="${git-server.output.dir}"/>
     <path refid="library.teamcity_open_api_common.classpath"/>
     <path refid="library.teamcity_open_api_server.classpath"/>
     <path refid="library.teamcity_third-party.classpath"/>
-    <path refid="library.tomcat.classpath"/>
-    <pathelement location="${git-common.output.dir}"/>
-    <path refid="library.jgit.classpath"/>
-    <path refid="library.teamcity_server.classpath"/>
-    <path refid="library.jsch-0.1.44.classpath"/>
-  </path>
-  
+    <pathelement location="${git-common.output.dir}"/>
+    <path refid="library.jgit.classpath"/>
+    <path refid="library.jsch-0.1.44.classpath"/>
+    <path refid="library.teamcity_vcs_api.classpath"/>
+  </path>
+
   <path id="git-server.module.classpath">
     <path refid="${module.jdk.classpath.git-server}"/>
     <pathelement location="${git-server.output.dir}"/>
     <path refid="library.teamcity_open_api_common.classpath"/>
     <path refid="library.teamcity_open_api_server.classpath"/>
     <path refid="library.teamcity_third-party.classpath"/>
-    <path refid="library.tomcat.classpath"/>
     <pathelement location="${git-common.testoutput.dir}"/>
     <pathelement location="${git-common.output.dir}"/>
-    <path refid="library.teamcity_server.classpath"/>
-    <path refid="library.jsch-0.1.44.classpath"/>
-    <path refid="library.jgit.classpath"/>
-  </path>
-  
+    <path refid="library.jsch-0.1.44.classpath"/>
+    <path refid="library.teamcity_vcs_api.classpath"/>
+    <path refid="library.jgit.classpath"/>
+  </path>
+
   <path id="git-server.runtime.module.classpath">
     <pathelement location="${git-server.testoutput.dir}"/>
     <pathelement location="${git-server.output.dir}"/>
     <path refid="library.teamcity_open_api_common.classpath"/>
     <path refid="library.teamcity_open_api_server.classpath"/>
     <path refid="library.teamcity_third-party.classpath"/>
-    <path refid="library.tomcat.classpath"/>
     <pathelement location="${git-common.testoutput.dir}"/>
     <pathelement location="${git-common.output.dir}"/>
     <path refid="library.jgit.classpath"/>
-    <path refid="library.teamcity_server.classpath"/>
-    <path refid="library.jsch-0.1.44.classpath"/>
-  </path>
-  
-  
+    <path refid="library.jsch-0.1.44.classpath"/>
+    <path refid="library.teamcity_vcs_api.classpath"/>
+  </path>
+
+
   <patternset id="excluded.from.module.git-server">
     <patternset refid="ignored.files"/>
   </patternset>
-  
+
   <patternset id="excluded.from.compilation.git-server">
     <patternset refid="excluded.from.module.git-server"/>
   </patternset>
-  
+
   <path id="git-server.module.sourcepath">
     <dirset dir="${module.git-server.basedir}/git-server">
       <include name="resources"/>
       <include name="src"/>
     </dirset>
   </path>
-  
-  
+
+
   <target name="compile.module.git-server" depends="compile.module.git-server.production,compile.module.git-server.tests" description="Compile module git-server"/>
-  
+
   <target name="compile.module.git-server.production" depends="compile.module.git-common" description="Compile module git-server; production classes">
     <mkdir dir="${git-server.output.dir}"/>
-    <javac destdir="${git-server.output.dir}" debug="${compiler.debug}" nowarn="${compiler.generate.no.warnings}" memorymaximumsize="${compiler.max.memory}" fork="true" executable="${module.jdk.bin.git-server}/javac" target="1.5">
+    <javac destdir="${git-server.output.dir}" debug="${compiler.debug}" nowarn="${compiler.generate.no.warnings}" memorymaximumsize="${compiler.max.memory}" fork="true" executable="${module.jdk.bin.git-server}/javac">
       <compilerarg line="${compiler.args.git-server}"/>
       <bootclasspath refid="git-server.module.bootclasspath"/>
       <classpath refid="git-server.module.production.classpath"/>
       <src refid="git-server.module.sourcepath"/>
       <patternset refid="excluded.from.compilation.git-server"/>
     </javac>
-    
+
     <copy todir="${git-server.output.dir}">
       <fileset dir="${module.git-server.basedir}/git-server/resources">
         <patternset refid="compiler.resources"/>
@@ -1211,33 +532,155 @@
       </fileset>
     </copy>
   </target>
-  
+
   <target name="compile.module.git-server.tests" depends="compile.module.git-server.production" description="compile module git-server; test classes" unless="skip.tests"/>
-  
+
   <target name="clean.module.git-server" description="cleanup module">
     <delete dir="${git-server.output.dir}"/>
     <delete dir="${git-server.testoutput.dir}"/>
   </target>
-  
-  
+
+
+  <!-- Module git-server-tc -->
+
+  <dirname property="module.git-server-tc.basedir" file="${ant.file}"/>
+
+
+  <property name="module.jdk.home.git-server-tc" value="${project.jdk.home}"/>
+  <property name="module.jdk.bin.git-server-tc" value="${project.jdk.bin}"/>
+  <property name="module.jdk.classpath.git-server-tc" value="${project.jdk.classpath}"/>
+
+  <property name="compiler.args.git-server-tc" value="${compiler.args}"/>
+
+  <property name="git-server-tc.output.dir" value="${module.git-server-tc.basedir}/out/production/git-server-tc"/>
+  <property name="git-server-tc.testoutput.dir" value="${module.git-server-tc.basedir}/out/test/git-server-tc"/>
+
+  <path id="git-server-tc.module.bootclasspath">
+    <!-- Paths to be included in compilation bootclasspath -->
+  </path>
+
+  <path id="git-server-tc.module.production.classpath">
+    <path refid="${module.jdk.classpath.git-server-tc}"/>
+    <path refid="library.teamcity_open_api_server.classpath"/>
+    <path refid="library.teamcity_open_api_common.classpath"/>
+    <path refid="library.teamcity_vcs_api.classpath"/>
+    <path refid="library.teamcity_server.classpath"/>
+    <pathelement location="${idea.home}/lib/annotations.jar"/>
+    <pathelement location="${git-server.output.dir}"/>
+    <pathelement location="${git-common.output.dir}"/>
+    <path refid="library.teamcity_third-party.classpath"/>
+    <path refid="library.jgit.classpath"/>
+  </path>
+
+  <path id="git-server-tc.runtime.production.module.classpath">
+    <pathelement location="${git-server-tc.output.dir}"/>
+    <path refid="library.teamcity_open_api_server.classpath"/>
+    <path refid="library.teamcity_open_api_common.classpath"/>
+    <path refid="library.teamcity_vcs_api.classpath"/>
+    <path refid="library.teamcity_server.classpath"/>
+    <pathelement location="${idea.home}/lib/annotations.jar"/>
+    <pathelement location="${git-server.output.dir}"/>
+    <path refid="library.teamcity_third-party.classpath"/>
+    <pathelement location="${git-common.output.dir}"/>
+    <path refid="library.jgit.classpath"/>
+    <path refid="library.jsch-0.1.44.classpath"/>
+  </path>
+
+  <path id="git-server-tc.module.classpath">
+    <path refid="${module.jdk.classpath.git-server-tc}"/>
+    <pathelement location="${git-server-tc.output.dir}"/>
+    <path refid="library.teamcity_open_api_server.classpath"/>
+    <path refid="library.teamcity_open_api_common.classpath"/>
+    <path refid="library.teamcity_vcs_api.classpath"/>
+    <path refid="library.teamcity_server.classpath"/>
+    <pathelement location="${idea.home}/lib/annotations.jar"/>
+    <pathelement location="${git-server.testoutput.dir}"/>
+    <pathelement location="${git-server.output.dir}"/>
+    <pathelement location="${git-common.testoutput.dir}"/>
+    <pathelement location="${git-common.output.dir}"/>
+    <path refid="library.teamcity_third-party.classpath"/>
+    <path refid="library.jgit.classpath"/>
+  </path>
+
+  <path id="git-server-tc.runtime.module.classpath">
+    <pathelement location="${git-server-tc.testoutput.dir}"/>
+    <pathelement location="${git-server-tc.output.dir}"/>
+    <path refid="library.teamcity_open_api_server.classpath"/>
+    <path refid="library.teamcity_open_api_common.classpath"/>
+    <path refid="library.teamcity_vcs_api.classpath"/>
+    <path refid="library.teamcity_server.classpath"/>
+    <pathelement location="${idea.home}/lib/annotations.jar"/>
+    <pathelement location="${git-server.testoutput.dir}"/>
+    <pathelement location="${git-server.output.dir}"/>
+    <path refid="library.teamcity_third-party.classpath"/>
+    <pathelement location="${git-common.testoutput.dir}"/>
+    <pathelement location="${git-common.output.dir}"/>
+    <path refid="library.jgit.classpath"/>
+    <path refid="library.jsch-0.1.44.classpath"/>
+  </path>
+
+
+  <patternset id="excluded.from.module.git-server-tc">
+    <patternset refid="ignored.files"/>
+  </patternset>
+
+  <patternset id="excluded.from.compilation.git-server-tc">
+    <patternset refid="excluded.from.module.git-server-tc"/>
+  </patternset>
+
+  <path id="git-server-tc.module.sourcepath">
+    <dirset dir="${module.git-server-tc.basedir}/git-server-tc">
+      <include name="src"/>
+    </dirset>
+  </path>
+
+
+  <target name="compile.module.git-server-tc" depends="compile.module.git-server-tc.production,compile.module.git-server-tc.tests" description="Compile module git-server-tc"/>
+
+  <target name="compile.module.git-server-tc.production" depends="compile.module.git-server,compile.module.git-common" description="Compile module git-server-tc; production classes">
+    <mkdir dir="${git-server-tc.output.dir}"/>
+    <javac destdir="${git-server-tc.output.dir}" debug="${compiler.debug}" nowarn="${compiler.generate.no.warnings}" memorymaximumsize="${compiler.max.memory}" fork="true" executable="${module.jdk.bin.git-server-tc}/javac">
+      <compilerarg line="${compiler.args.git-server-tc}"/>
+      <bootclasspath refid="git-server-tc.module.bootclasspath"/>
+      <classpath refid="git-server-tc.module.production.classpath"/>
+      <src refid="git-server-tc.module.sourcepath"/>
+      <patternset refid="excluded.from.compilation.git-server-tc"/>
+    </javac>
+
+    <copy todir="${git-server-tc.output.dir}">
+      <fileset dir="${module.git-server-tc.basedir}/git-server-tc/src">
+        <patternset refid="compiler.resources"/>
+        <type type="file"/>
+      </fileset>
+    </copy>
+  </target>
+
+  <target name="compile.module.git-server-tc.tests" depends="compile.module.git-server-tc.production" description="compile module git-server-tc; test classes" unless="skip.tests"/>
+
+  <target name="clean.module.git-server-tc" description="cleanup module">
+    <delete dir="${git-server-tc.output.dir}"/>
+    <delete dir="${git-server-tc.testoutput.dir}"/>
+  </target>
+
+
   <!-- Module git-tests -->
-  
+
   <dirname property="module.git-tests.basedir" file="${ant.file}"/>
-  
-  
+
+
   <property name="module.jdk.home.git-tests" value="${project.jdk.home}"/>
   <property name="module.jdk.bin.git-tests" value="${project.jdk.bin}"/>
   <property name="module.jdk.classpath.git-tests" value="${project.jdk.classpath}"/>
-  
+
   <property name="compiler.args.git-tests" value="${compiler.args}"/>
-  
+
   <property name="git-tests.output.dir" value="${module.git-tests.basedir}/out/production/git-tests"/>
   <property name="git-tests.testoutput.dir" value="${module.git-tests.basedir}/out/test/git-tests"/>
-  
+
   <path id="git-tests.module.bootclasspath">
     <!-- Paths to be included in compilation bootclasspath -->
   </path>
-  
+
   <path id="git-tests.module.production.classpath">
     <path refid="${module.jdk.classpath.git-tests}"/>
     <path refid="library.teamcity_open_api_common.classpath"/>
@@ -1254,8 +697,10 @@
     <path refid="library.teamcity_server.classpath"/>
     <path refid="library.jsch-0.1.44.classpath"/>
     <path refid="library.jgit.classpath"/>
-  </path>
-  
+    <path refid="library.teamcity_vcs_api.classpath"/>
+    <pathelement location="${git-server-tc.output.dir}"/>
+  </path>
+
   <path id="git-tests.runtime.production.module.classpath">
     <pathelement location="${git-tests.output.dir}"/>
     <path refid="library.teamcity_open_api_common.classpath"/>
@@ -1263,18 +708,21 @@
     <pathelement location="${git-server.output.dir}"/>
     <path refid="library.teamcity_open_api_server.classpath"/>
     <path refid="library.teamcity_third-party.classpath"/>
+    <pathelement location="${git-common.output.dir}"/>
+    <path refid="library.jgit.classpath"/>
+    <path refid="library.jsch-0.1.44.classpath"/>
+    <path refid="library.teamcity_vcs_api.classpath"/>
+    <path refid="library.teamcity_open_api_agent.classpath"/>
     <path refid="library.tomcat.classpath"/>
-    <pathelement location="${git-common.output.dir}"/>
-    <path refid="library.jgit.classpath"/>
-    <path refid="library.teamcity_server.classpath"/>
-    <path refid="library.jsch-0.1.44.classpath"/>
-    <path refid="library.teamcity_open_api_agent.classpath"/>
     <path refid="library.teamcity_tests.classpath"/>
     <pathelement location="${git-agent.output.dir}"/>
     <path refid="library.trilead_ssh.classpath"/>
     <path refid="library.teamcity_agent.classpath"/>
-  </path>
-  
+    <path refid="library.teamcity_server.classpath"/>
+    <pathelement location="${git-server-tc.output.dir}"/>
+    <pathelement location="${idea.home}/lib/annotations.jar"/>
+  </path>
+
   <path id="git-tests.module.classpath">
     <path refid="${module.jdk.classpath.git-tests}"/>
     <pathelement location="${git-tests.output.dir}"/>
@@ -1295,8 +743,11 @@
     <path refid="library.teamcity_server.classpath"/>
     <path refid="library.jsch-0.1.44.classpath"/>
     <path refid="library.jgit.classpath"/>
-  </path>
-  
+    <path refid="library.teamcity_vcs_api.classpath"/>
+    <pathelement location="${git-server-tc.testoutput.dir}"/>
+    <pathelement location="${git-server-tc.output.dir}"/>
+  </path>
+
   <path id="git-tests.runtime.module.classpath">
     <pathelement location="${git-tests.testoutput.dir}"/>
     <pathelement location="${git-tests.output.dir}"/>
@@ -1306,48 +757,52 @@
     <pathelement location="${git-server.output.dir}"/>
     <path refid="library.teamcity_open_api_server.classpath"/>
     <path refid="library.teamcity_third-party.classpath"/>
+    <pathelement location="${git-common.testoutput.dir}"/>
+    <pathelement location="${git-common.output.dir}"/>
+    <path refid="library.jgit.classpath"/>
+    <path refid="library.jsch-0.1.44.classpath"/>
+    <path refid="library.teamcity_vcs_api.classpath"/>
+    <path refid="library.teamcity_open_api_agent.classpath"/>
     <path refid="library.tomcat.classpath"/>
-    <pathelement location="${git-common.testoutput.dir}"/>
-    <pathelement location="${git-common.output.dir}"/>
-    <path refid="library.jgit.classpath"/>
-    <path refid="library.teamcity_server.classpath"/>
-    <path refid="library.jsch-0.1.44.classpath"/>
-    <path refid="library.teamcity_open_api_agent.classpath"/>
     <path refid="library.teamcity_tests.classpath"/>
     <pathelement location="${git-agent.testoutput.dir}"/>
     <pathelement location="${git-agent.output.dir}"/>
     <path refid="library.trilead_ssh.classpath"/>
     <path refid="library.teamcity_agent.classpath"/>
-  </path>
-  
-  
+    <path refid="library.teamcity_server.classpath"/>
+    <pathelement location="${git-server-tc.testoutput.dir}"/>
+    <pathelement location="${git-server-tc.output.dir}"/>
+    <pathelement location="${idea.home}/lib/annotations.jar"/>
+  </path>
+
+
   <patternset id="excluded.from.module.git-tests">
     <patternset refid="ignored.files"/>
   </patternset>
-  
+
   <patternset id="excluded.from.compilation.git-tests">
     <patternset refid="excluded.from.module.git-tests"/>
   </patternset>
-  
+
   <path id="git-tests.module.sourcepath">
     <dirset dir="${module.git-tests.basedir}/git-tests">
       <include name="src"/>
     </dirset>
   </path>
-  
-  
+
+
   <target name="compile.module.git-tests" depends="compile.module.git-tests.production,compile.module.git-tests.tests" description="Compile module git-tests"/>
-  
-  <target name="compile.module.git-tests.production" depends="compile.module.git-server,compile.module.git-common,compile.module.git-agent" description="Compile module git-tests; production classes">
+
+  <target name="compile.module.git-tests.production" depends="compile.module.git-server,compile.module.git-common,compile.module.git-agent,compile.module.git-server-tc" description="Compile module git-tests; production classes">
     <mkdir dir="${git-tests.output.dir}"/>
-    <javac destdir="${git-tests.output.dir}" debug="${compiler.debug}" nowarn="${compiler.generate.no.warnings}" memorymaximumsize="${compiler.max.memory}" fork="true" executable="${module.jdk.bin.git-tests}/javac" target="1.5">
+    <javac destdir="${git-tests.output.dir}" debug="${compiler.debug}" nowarn="${compiler.generate.no.warnings}" memorymaximumsize="${compiler.max.memory}" fork="true" executable="${module.jdk.bin.git-tests}/javac">
       <compilerarg line="${compiler.args.git-tests}"/>
       <bootclasspath refid="git-tests.module.bootclasspath"/>
       <classpath refid="git-tests.module.production.classpath"/>
       <src refid="git-tests.module.sourcepath"/>
       <patternset refid="excluded.from.compilation.git-tests"/>
     </javac>
-    
+
     <copy todir="${git-tests.output.dir}">
       <fileset dir="${module.git-tests.basedir}/git-tests/src">
         <patternset refid="compiler.resources"/>
@@ -1355,22 +810,154 @@
       </fileset>
     </copy>
   </target>
-  
+
   <target name="compile.module.git-tests.tests" depends="compile.module.git-tests.production" description="compile module git-tests; test classes" unless="skip.tests"/>
-  
+
   <target name="clean.module.git-tests" description="cleanup module">
     <delete dir="${git-tests.output.dir}"/>
     <delete dir="${git-tests.testoutput.dir}"/>
   </target>
-  
+
   <target name="init" description="Build initialization">
     <!-- Perform any build initialization in this target -->
   </target>
-  
-  <target name="clean" depends="clean.module.git-common, clean.module.root, clean.module.git-agent, clean.module.git-server, clean.module.git-tests" description="cleanup all"/>
-  
-  <target name="build.modules" depends="init, clean, compile.module.git-common, compile.module.root, compile.module.git-agent, compile.module.git-server, compile.module.git-tests" description="build all modules"/>
-  
-  <target name="all" depends="build.modules" description="build all"/>
->>>>>>> 140ed190
+
+  <target name="clean" depends="clean.module.git-common, clean.module.root, clean.module.git-agent, clean.module.git-server, clean.module.git-server-tc, clean.module.git-tests, clean.artifact.agent.zip, clean.artifact.plugin, clean.artifact.zip" description="cleanup all"/>
+
+  <target name="build.modules" depends="init, clean, compile.module.git-common, compile.module.root, compile.module.git-agent, compile.module.git-server, compile.module.git-server-tc, compile.module.git-tests" description="build all modules"/>
+
+  <target name="init.artifacts">
+    <property name="artifacts.temp.dir" value="${basedir}/__artifacts_temp"/>
+    <property name="artifact.output.agent.zip" value="${basedir}/out/artifacts/agent_zip"/>
+    <property name="artifact.output.git-agent.jar" value="${basedir}/out/artifacts/git_agent_jar"/>
+    <property name="artifact.output.git-common.jar" value="${basedir}/out/artifacts/git_common_jar"/>
+    <property name="artifact.output.git-server-tc.jar" value="${basedir}/out/artifacts/git_server_tc_jar"/>
+    <property name="artifact.output.git-server.jar" value="${basedir}/out/artifacts/git_server_jar"/>
+    <property name="artifact.output.plugin" value="${basedir}/out/artifacts/plugin"/>
+    <property name="artifact.output.zip" value="${basedir}/dist"/>
+    <mkdir dir="${artifacts.temp.dir}"/>
+    <property name="temp.jar.path.git-agent.jar.jar" value="${artifacts.temp.dir}/git-agent.jar.jar"/>
+    <property name="temp.jar.path.git-common.jar.jar" value="${artifacts.temp.dir}/git-common.jar.jar"/>
+    <property name="temp.jar.path.git-server-tc.jar.jar" value="${artifacts.temp.dir}/git-server-tc.jar.jar"/>
+    <property name="temp.jar.path.git-server.jar.jar" value="${artifacts.temp.dir}/git-server.jar.jar"/>
+    <property name="temp.jar.path.git-plugin.zip" value="${artifacts.temp.dir}/git-plugin.zip"/>
+  </target>
+
+  <target name="clean.artifact.agent.zip" description="clean agent.zip artifact output">
+    <delete dir="${artifact.output.agent.zip}"/>
+  </target>
+
+  <target name="clean.artifact.plugin" description="clean plugin artifact output">
+    <delete dir="${artifact.output.plugin}"/>
+  </target>
+
+  <target name="clean.artifact.zip" description="clean zip artifact output">
+    <delete dir="${artifact.output.zip}"/>
+  </target>
+
+  <target name="artifact.agent.zip" depends="init.artifacts, artifact.git-agent.jar, artifact.git-common.jar" description="Build &#39;agent.zip&#39; artifact">
+    <mkdir dir="${artifact.output.agent.zip}"/>
+    <mkdir dir="${artifact.output.agent.zip}/lib"/>
+    <mkdir dir="${artifact.output.agent.zip}/lib/ssh"/>
+    <copy file="${basedir}/lib/agent/trilead-ssh2.jar" tofile="${artifact.output.agent.zip}/lib/ssh/trilead-ssh2.jar"/>
+    <copy file="${basedir}/lib/common/jsch-0.1.44.jar" tofile="${artifact.output.agent.zip}/lib/jsch-0.1.44.jar"/>
+    <copy todir="${artifact.output.agent.zip}/lib">
+      <fileset dir="${artifact.temp.output.git-agent.jar}"/>
+    </copy>
+    <copy todir="${artifact.output.agent.zip}/lib">
+      <fileset dir="${artifact.temp.output.git-common.jar}"/>
+    </copy>
+  </target>
+
+  <target name="artifact.git-agent.jar" depends="init.artifacts, compile.module.git-agent" description="Build &#39;git-agent.jar&#39; artifact">
+    <property name="artifact.temp.output.git-agent.jar" value="${artifacts.temp.dir}/git_agent_jar"/>
+    <mkdir dir="${artifact.temp.output.git-agent.jar}"/>
+    <jar destfile="${temp.jar.path.git-agent.jar.jar}" duplicate="preserve" filesetmanifest="mergewithoutmain">
+      <zipfileset dir="${git-agent.output.dir}"/>
+    </jar>
+    <copy file="${temp.jar.path.git-agent.jar.jar}" tofile="${artifact.temp.output.git-agent.jar}/git-agent.jar.jar"/>
+  </target>
+
+  <target name="artifact.git-common.jar" depends="init.artifacts, compile.module.git-common" description="Build &#39;git-common.jar&#39; artifact">
+    <property name="artifact.temp.output.git-common.jar" value="${artifacts.temp.dir}/git_common_jar"/>
+    <mkdir dir="${artifact.temp.output.git-common.jar}"/>
+    <jar destfile="${temp.jar.path.git-common.jar.jar}" duplicate="preserve" filesetmanifest="mergewithoutmain">
+      <zipfileset dir="${git-common.output.dir}"/>
+    </jar>
+    <copy file="${temp.jar.path.git-common.jar.jar}" tofile="${artifact.temp.output.git-common.jar}/git-common.jar.jar"/>
+  </target>
+
+  <target name="artifact.git-server-tc.jar" depends="init.artifacts, compile.module.git-server-tc" description="Build &#39;git-server-tc.jar&#39; artifact">
+    <property name="artifact.temp.output.git-server-tc.jar" value="${artifacts.temp.dir}/git_server_tc_jar"/>
+    <mkdir dir="${artifact.temp.output.git-server-tc.jar}"/>
+    <jar destfile="${temp.jar.path.git-server-tc.jar.jar}" duplicate="preserve" filesetmanifest="mergewithoutmain">
+      <zipfileset dir="${git-server-tc.output.dir}"/>
+    </jar>
+    <copy file="${temp.jar.path.git-server-tc.jar.jar}" tofile="${artifact.temp.output.git-server-tc.jar}/git-server-tc.jar.jar"/>
+  </target>
+
+  <target name="artifact.git-server.jar" depends="init.artifacts, compile.module.git-server" description="Build &#39;git-server.jar&#39; artifact">
+    <property name="artifact.temp.output.git-server.jar" value="${artifacts.temp.dir}/git_server_jar"/>
+    <mkdir dir="${artifact.temp.output.git-server.jar}"/>
+    <jar destfile="${temp.jar.path.git-server.jar.jar}" duplicate="preserve" filesetmanifest="mergewithoutmain">
+      <zipfileset dir="${git-server.output.dir}"/>
+    </jar>
+    <copy file="${temp.jar.path.git-server.jar.jar}" tofile="${artifact.temp.output.git-server.jar}/git-server.jar.jar"/>
+  </target>
+
+  <target name="artifact.plugin" depends="init.artifacts, artifact.git-server.jar, artifact.git-server-tc.jar, artifact.git-common.jar, artifact.agent.zip" description="Build &#39;plugin&#39; artifact">
+    <mkdir dir="${artifact.output.plugin}"/>
+    <mkdir dir="${artifact.output.plugin}/server"/>
+    <copy file="${basedir}/lib/common/jsch-0.1.44.jar" tofile="${artifact.output.plugin}/server/jsch-0.1.44.jar"/>
+    <copy todir="${artifact.output.plugin}/server">
+      <fileset dir="${artifact.temp.output.git-server.jar}"/>
+    </copy>
+    <copy todir="${artifact.output.plugin}/server">
+      <fileset dir="${artifact.temp.output.git-server-tc.jar}"/>
+    </copy>
+    <copy todir="${artifact.output.plugin}/server">
+      <fileset dir="${artifact.temp.output.git-common.jar}"/>
+    </copy>
+    <copy file="${basedir}/teamcity-plugin.dist.xml" tofile="${artifact.output.plugin}/server/teamcity-plugin.dist.xml"/>
+    <mkdir dir="${artifact.output.plugin}/agent"/>
+    <copy todir="${artifact.output.plugin}/agent">
+      <fileset dir="${artifact.output.agent.zip}"/>
+    </copy>
+    <copy file="${basedir}/teamcity-plugin.dist.xml" tofile="${artifact.output.plugin}/teamcity-plugin.xml"/>
+    <ant antfile="ant.build.xml" target="replace-tokens-in-teamcity-plugin-xml" dir="${basedir}/build">
+      <property name="artifact.output.path" value="${artifact.output.plugin}"/>
+    </ant>
+  </target>
+
+  <target name="artifact.zip" depends="init.artifacts, artifact.plugin" description="Build &#39;zip&#39; artifact">
+    <mkdir dir="${artifact.output.zip}"/>
+    <zip destfile="${temp.jar.path.git-plugin.zip}">
+      <zipfileset dir="${artifact.output.plugin}"/>
+    </zip>
+    <copy file="${temp.jar.path.git-plugin.zip}" tofile="${artifact.output.zip}/git-plugin.zip"/>
+  </target>
+
+  <target name="build.all.artifacts" depends="artifact.agent.zip, artifact.git-agent.jar, artifact.git-common.jar, artifact.git-server-tc.jar, artifact.git-server.jar, artifact.plugin, artifact.zip" description="Build all artifacts">
+    <mkdir dir="${artifact.output.git-agent.jar}"/>
+    <copy todir="${artifact.output.git-agent.jar}">
+      <fileset dir="${artifact.temp.output.git-agent.jar}"/>
+    </copy>
+    <mkdir dir="${artifact.output.git-common.jar}"/>
+    <copy todir="${artifact.output.git-common.jar}">
+      <fileset dir="${artifact.temp.output.git-common.jar}"/>
+    </copy>
+    <mkdir dir="${artifact.output.git-server-tc.jar}"/>
+    <copy todir="${artifact.output.git-server-tc.jar}">
+      <fileset dir="${artifact.temp.output.git-server-tc.jar}"/>
+    </copy>
+    <mkdir dir="${artifact.output.git-server.jar}"/>
+    <copy todir="${artifact.output.git-server.jar}">
+      <fileset dir="${artifact.temp.output.git-server.jar}"/>
+    </copy>
+
+    <!-- Delete temporary files -->
+    <delete dir="${artifacts.temp.dir}"/>
+  </target>
+
+  <target name="all" depends="build.modules, build.all.artifacts" description="build all"/>
 </project>